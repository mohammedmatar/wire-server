{-# LANGUAGE DataKinds         #-}
{-# LANGUAGE DeriveGeneric     #-}
{-# LANGUAGE MultiWayIf        #-}
{-# LANGUAGE OverloadedStrings #-}
{-# LANGUAGE RecordWildCards   #-}
{-# LANGUAGE TupleSections     #-}
{-# LANGUAGE LambdaCase        #-}
{-# LANGUAGE NondecreasingIndentation #-}

module API.Provider (tests, Config) where

import Bilge hiding (accept, timeout, head)
import Bilge.Assert
import Brig.Types hiding (NewPasswordReset (..), CompletePasswordReset(..), EmailUpdate (..), PasswordReset (..), PasswordChange (..))
import Brig.Types.Provider
import Brig.Types.Provider.Tag
import Control.Arrow ((&&&))
import Control.Concurrent.Chan
import Control.Concurrent.Timeout
import Control.Lens ((^.))
import Control.Monad
import Control.Monad.Catch
import Control.Monad.IO.Class
import Data.Aeson
import Data.ByteString.Conversion
import Data.Foldable (toList)
import Data.Id hiding (client)
import Data.List1 (List1)
import Data.Maybe
import Data.Misc (PlainTextPassword(..))
import Data.Monoid ((<>))
import Data.PEM
import Data.Range
import Data.Set (Set)
import Data.Text (Text, isPrefixOf, toLower)
import Data.Text.Encoding (encodeUtf8)
import Data.Time.Clock
import Data.Timeout (Timeout, TimeoutUnit (..), (#), TimedOut (..))
import Galley.Types (
    Access (..), AccessRole (..), ConversationAccessUpdate (..),
    NewConv (..), NewConvUnmanaged (..), Conversation (..), Members (..))
import Galley.Types (ConvMembers (..), OtherMember (..))
import Galley.Types (Event (..), EventType (..), EventData (..), OtrMessage (..))
import Galley.Types.Bot (ServiceRef, newServiceRef, serviceRefId, serviceRefProvider)
import GHC.Generics hiding (to, from)
import GHC.Stack (HasCallStack)
import Gundeck.Types.Notification
import Network.HTTP.Types.Status (status200, status201, status400)
import Network.Wai (Application, responseLBS, strictRequestBody)
import OpenSSL.PEM (writePublicKey)
import OpenSSL.RSA (generateRSAKey')
import System.Environment (getEnv)
import System.IO (hClose)
import System.IO.Temp (withSystemTempFile)
import Test.Tasty hiding (Timeout)
import Test.Tasty.HUnit
import Web.Cookie (SetCookie (..), parseSetCookie)
import Util

import qualified API.Team.Util                     as Team
import qualified Brig.Code                         as Code
import qualified Brig.Types.Intra                  as Intra
import qualified Brig.Types.Provider.External      as Ext
import qualified Cassandra                         as DB
import qualified Control.Concurrent.Async          as Async
import qualified Data.ByteString                   as BS
import qualified Data.ByteString.Char8             as C8
import qualified Data.ByteString.Lazy.Char8        as LC8
import qualified Data.HashMap.Strict               as HashMap
import qualified Data.List1                        as List1
import qualified Data.Set                          as Set
import qualified Data.Text.Ascii                   as Ascii
import qualified Data.Text.Encoding                as Text
import qualified Data.UUID                         as UUID
import qualified Data.ZAuth.Token                  as ZAuth
import qualified Galley.Types.Teams                as Team
import qualified Network.Wai.Handler.Warp          as Warp
import qualified Network.Wai.Handler.WarpTLS       as Warp
import qualified Network.Wai.Handler.Warp.Internal as Warp
import qualified Network.Wai.Route                 as Wai
import qualified Network.Wai.Utilities.Error       as Error
import qualified Test.Tasty.Cannon                 as WS

tests :: Maybe Config -> Manager -> DB.ClientState -> Brig -> Cannon -> Galley -> IO TestTree
tests mbConf p db b c g = do
    conf <- maybe getEnvConfig pure mbConf
    return $ testGroup "provider"
        [ testGroup "account"
            [ test p "register"                     $ testRegisterProviderDB db b
            , test p "register + activate internal" $ testRegisterProviderInternal b
            , test p "login"                        $ testLoginProvider db b
            , test p "update"                       $ testUpdateProvider db b
            , test p "delete"                       $ testDeleteProvider db b
            , test p "password-reset"               $ testPasswordResetProvider db b
            , test p "email/password update with password reset"
                                                    $ testPasswordResetAfterEmailUpdateProvider db b
            ]
        , testGroup "service"
            [ test p "add-get fail (bad key)" $ testAddGetServiceBadKey conf db b
            , test p "add-get"                $ testAddGetService conf db b
            , test p "update"                 $ testUpdateService conf db b
            , test p "update-conn"            $ testUpdateServiceConn conf db b
            , test p "search (tag/prefix)"    $ testListServices conf db b
            , test p "delete"                 $ testDeleteService conf crt db b g c
            ]
        , testGroup "service whitelist"
            [ test p "search permissions"
                              $ testWhitelistSearchPermissions conf db b g
            , test p "update permissions"
                              $ testWhitelistUpdatePermissions conf db b g
            , test p "basic functionality"
                              $ testWhitelistBasic conf crt db b g
            , test p "search" $ testSearchWhitelist conf db b g
            , test p "search honors enabling and whitelisting"
                              $ testSearchWhitelistHonorUpdates conf db b g
            , test p "de-whitelisted bots are removed"
                              $ testWhitelistKickout conf crt db b g c
            , test p "de-whitelisting works with deleted conversations"
                              $ testDeWhitelistDeletedConv conf crt db b g c
            ]
        , testGroup "bot"
            [ test p "add-remove" $ testAddRemoveBot conf db b g c
            , test p "message"    $ testMessageBot conf db b g c
            , test p "bad fingerprint" $ testBadFingerprint conf db b g c
            ]
        , testGroup "bot-teams"
<<<<<<< HEAD
            [ test p "add-remove"  $ testAddRemoveBotTeam conf db b g c
            , test p "message"     $ testMessageBotTeam conf db b g c
            , test p "delete conv" $ testDeleteConvBotTeam conf db b g c
            , test p "delete team" $ testDeleteTeamBotTeam conf db b g c
=======
            [ test p "add-remove"  $ testAddRemoveBotTeam conf crt db b g c
            , test p "team-only"   $ testBotTeamOnlyConv conf crt db b g c
            , test p "message"     $ testMessageBotTeam conf crt db b g c
            , test p "delete conv" $ testDeleteConvBotTeam conf crt db b g c
            , test p "delete team" $ testDeleteTeamBotTeam conf crt db b g c
>>>>>>> 85368fb0
            ]
        ]

----------------------------------------------------------------------------
-- Config

data Config = Config
    { privateKey   :: FilePath
    , publicKey    :: FilePath
    , cert         :: FilePath
    , botHost      :: Text
    , botPort      :: Int
    } deriving (Show, Generic)

instance FromJSON Config

-- | Get the config from environment variables (and some defaults)
getEnvConfig :: IO Config
getEnvConfig = do
    privateKey <- getEnv "TEST_KEY"
    publicKey  <- getEnv "TEST_PUBKEY"
    cert       <- getEnv "TEST_CERT"
    let botHost = "https://localhost"
    let botPort = 9000
    pure Config{..}

-------------------------------------------------------------------------------
-- Provider Accounts

-- | Test provider register by accessing the DB directly
testRegisterProviderDB :: DB.ClientState -> Brig -> Http ()
testRegisterProviderDB = testRegisterProvider . Just

-- | Test provider register using an internal HTTP endpoint
testRegisterProviderInternal :: Brig -> Http ()
testRegisterProviderInternal = testRegisterProvider Nothing

testLoginProvider :: DB.ClientState -> Brig -> Http ()
testLoginProvider db brig = do
    prv <- randomProvider db brig
    let pid = providerId prv
    let email = providerEmail prv
    _rs <- loginProvider brig email defProviderPassword <!! do
        const 200 === statusCode
        const Nothing === responseBody
    let Just cok = parseSetCookie <$> getHeader "Set-Cookie" _rs
    now <- liftIO getCurrentTime
    let ttl = (`diffUTCTime` now) <$> setCookieExpires cok
    liftIO $ do
        assertEqual "cookie name" "zprovider" (setCookieName cok)
        assertEqual "cookie http-only" True (setCookieHttpOnly cok)
        assertBool  "cookie timeout" (ttl > Just 0)
    let Just tok = fromByteString (setCookieValue cok)
    liftIO $ assertEqual "principal" pid (Id (tok^.ZAuth.body.ZAuth.provider))

testUpdateProvider :: DB.ClientState -> Brig -> Http ()
testUpdateProvider db brig = do
    prv <- randomProvider db brig
    let pid = providerId prv
    let newName = Name "All New"
    let Just newUrl = fromByteString "https://new.localhost/"
    let newDescr = "Totally new description"
    let upd = UpdateProvider
            { updateProviderName  = Just newName
            , updateProviderUrl   = Just newUrl
            , updateProviderDescr = Just newDescr
            }
    updateProvider brig pid upd !!! const 200 === statusCode
    _rs <- getProvider brig pid <!! const 200 === statusCode
    let Just prv' = decodeBody _rs
    liftIO $ do
        assertEqual "name" newName (providerName prv')
        assertEqual "url" newUrl (providerUrl prv')
        assertEqual "description" newDescr (providerDescr prv')

testDeleteProvider :: DB.ClientState -> Brig -> Http ()
testDeleteProvider db brig = do
    prv <- randomProvider db brig
    let pid = providerId prv
    deleteProvider brig pid defProviderPassword !!!
        const 200 === statusCode
    getProvider brig pid !!! const 404 === statusCode
    -- The email address must be available again
    let new = defNewProvider (providerEmail prv)
    registerProvider brig new !!!
        const 201 === statusCode

testPasswordResetProvider :: DB.ClientState -> Brig -> Http ()
testPasswordResetProvider db brig = do
    prv <- randomProvider db brig

    let email = providerEmail prv
    initiatePasswordResetProvider brig (PasswordReset email) !!! const 201 === statusCode
    let newPw = PlainTextPassword "newsupersecret"

    -- Get the code directly from the DB
    gen <- Code.mkGen (Code.ForEmail email)
    Just vcode <- lookupCode db gen Code.PasswordReset

    let passwordResetData = CompletePasswordReset (Code.codeKey vcode)
                                                  (Code.codeValue vcode)
                                                  newPw
    completePasswordResetProvider brig passwordResetData !!! const 200 === statusCode

    loginProvider brig email defProviderPassword !!!
        const 403 === statusCode
    loginProvider brig email newPw !!!
        const 200 === statusCode

testPasswordResetAfterEmailUpdateProvider :: DB.ClientState -> Brig -> Http ()
testPasswordResetAfterEmailUpdateProvider db brig = do
    newEmail <- mkSimulatorEmail "success"
    prv <- randomProvider db brig
    let pid = providerId prv
    let origEmail = providerEmail prv
    initiateEmailUpdateProvider brig pid (EmailUpdate newEmail) !!! const 202 === statusCode
    initiatePasswordResetProvider brig (PasswordReset origEmail) !!! const 201 === statusCode

    -- Get password reset code directly from the DB
    genOrig <- Code.mkGen (Code.ForEmail origEmail)
    Just vcodePw <- lookupCode db genOrig Code.PasswordReset

    let passwordResetData = CompletePasswordReset (Code.codeKey vcodePw)
                                                  (Code.codeValue vcodePw)
                                                  (PlainTextPassword "doesnotmatter")

    -- Activate the new email
    genNew <- Code.mkGen (Code.ForEmail newEmail)
    Just vcodeEm <- lookupCode db genNew Code.IdentityVerification
    activateProvider brig (Code.codeKey vcodeEm) (Code.codeValue vcodeEm) !!!
        const 200 === statusCode

    p <- decodeBody =<< (getProvider brig pid <!! const 200 === statusCode)
    liftIO $ assertEqual "email" newEmail (providerEmail p)

    -- attempting to complete password reset should fail
    completePasswordResetProvider brig passwordResetData !!! const 403 === statusCode

    -- ensure you can login with the new email address and not with the old one
    loginProvider brig origEmail defProviderPassword !!! const 403 === statusCode
    loginProvider brig newEmail defProviderPassword !!! const 200 === statusCode

    -- exercise the password change endpoint
    let newPass = PlainTextPassword "newpass"
    let pwChangeFail = PasswordChange (PlainTextPassword "notcorrect") newPass
    updateProviderPassword brig pid pwChangeFail !!! const 403 === statusCode
    let pwChange = pwChangeFail { cpOldPassword = defProviderPassword }
    updateProviderPassword brig pid pwChange !!! const 200 === statusCode

    -- Check the login process again
    loginProvider brig newEmail defProviderPassword !!! const 403 === statusCode
    loginProvider brig newEmail newPass !!! const 200 === statusCode

-------------------------------------------------------------------------------
-- Provider Services

testAddGetServiceBadKey :: Config -> DB.ClientState -> Brig -> Http ()
testAddGetServiceBadKey config db brig = do
    prv <- randomProvider db brig
    let pid = providerId prv
    -- Add service
    new <- defNewService config
    -- Specially crafted key that passes basic validation
    let Right [k] = pemParseBS "-----BEGIN PUBLIC KEY-----\n\n-----END PUBLIC KEY-----"
    let newBad = new { newServiceKey = ServiceKeyPEM k }
    addService brig pid newBad !!! const 400 === statusCode

testAddGetService :: Config -> DB.ClientState -> Brig -> Http ()
testAddGetService config db brig = do
    prv <- randomProvider db brig
    let pid = providerId prv
    -- Add service
    new <- defNewService config
    _rs <- addService brig pid new <!! const 201 === statusCode
    let Just srs = decodeBody _rs
    let sid = rsNewServiceId srs
    -- Get service definition as seen by provider
    _rs <- getService brig pid sid <!! const 200 === statusCode
    let Just svc = decodeBody _rs
    liftIO $ do
        assertEqual "auth token" (List1.singleton <$> rsNewServiceToken srs) (Just (serviceTokens svc))
        assertEqual "name" defServiceName (serviceName svc)
        assertEqual "description" defServiceDescr (serviceDescr svc)
        assertEqual "url" defServiceUrl (serviceUrl svc)
        assertEqual "keys" (List1.singleton (newServiceKey new)) (serviceKeyPEM <$> serviceKeys svc)
        assertEqual "assets" defServiceAssets (serviceAssets svc)
        assertEqual "tags" (fromRange defServiceTags) (serviceTags svc)
        assertBool  "enabled" (not (serviceEnabled svc))
    -- Get public service profile
    uid <- randomId
    _rs <- getServiceProfile brig uid pid sid <!! const 200 === statusCode
    let Just svp = decodeBody _rs
    liftIO $ do
        assertEqual "id" (serviceId svc) (serviceProfileId svp)
        assertEqual "provider" pid (serviceProfileProvider svp)
        assertEqual "name" (serviceName svc) (serviceProfileName svp)
        assertEqual "description" (serviceDescr svc) (serviceProfileDescr svp)
        assertEqual "assets" (serviceAssets svc) (serviceProfileAssets svp)
        assertEqual "tags" (serviceTags svc) (serviceProfileTags svp)
        assertBool  "enabled" (not (serviceProfileEnabled svp))

    -- TODO: Check that disabled services can not be found via tag search?
    --       Need to generate a unique service name for that.

testUpdateService :: Config -> DB.ClientState -> Brig -> Http ()
testUpdateService config db brig = do
    prv <- randomProvider db brig
    let pid = providerId prv
    _svc <- addGetService brig pid =<< defNewService config
    let sid = serviceId _svc
    let newTags    = Set.fromList [QuizTag, EducationTag]
    let newName    = Name "x"
    let newSummary = "short"
    let newDescr   = "looooooooooooong"
    let newAssets  = [] -- TODO
    -- Exercise all updateable attributes
    let upd = UpdateService
            { updateServiceName    = Just newName
            , updateServiceSummary = Just (unsafeRange newSummary)
            , updateServiceDescr   = Just (unsafeRange newDescr)
            , updateServiceAssets  = Just newAssets
            , updateServiceTags    = Just (unsafeRange newTags)
            }
    updateService brig pid sid upd !!! const 200 === statusCode
    _rs <- getService brig pid sid <!! const 200 === statusCode
    let Just _svc = decodeBody _rs
    liftIO $ do
        assertEqual "name" newName (serviceName _svc)
        assertEqual "description" newDescr (serviceDescr _svc)
        assertEqual "assets" newAssets (serviceAssets _svc)
        assertEqual "tags" newTags (serviceTags _svc)
    -- Excercise all individual tags
    forM_ [minBound ..] $ \tag -> do
        let t = Set.singleton tag
        let u = upd { updateServiceTags = Just (unsafeRange t) }
        updateService brig pid sid u !!! const 200 === statusCode
        _rs <- getService brig pid sid <!! const 200 === statusCode
        let Just _svc = decodeBody _rs
        liftIO $ assertEqual "tags" t (serviceTags _svc)

testUpdateServiceConn :: Config -> DB.ClientState -> Brig -> Http ()
testUpdateServiceConn config db brig = do
    prv <- randomProvider db brig
    let pid = providerId prv
    _svc <- addGetService brig pid =<< defNewService config
    let sid = serviceId _svc
    let Just newUrl = fromByteString "https://other.localhost/test"
    key <- randServiceKey
    let newKeys   = key `List1.cons` (serviceKeyPEM <$> serviceKeys _svc)
    let tok = ServiceToken (Ascii.unsafeFromText "123456")
    let newTokens = tok `List1.cons` serviceTokens _svc
    let upd = UpdateServiceConn
            { updateServiceConnUrl      = Just newUrl
            , updateServiceConnKeys     = Just (unsafeRange (toList newKeys))
            , updateServiceConnTokens   = Just (unsafeRange (toList newTokens))
            , updateServiceConnEnabled  = Just True
            , updateServiceConnPassword = defProviderPassword
            }
    updateServiceConn brig pid sid upd !!!
        const 200 === statusCode
    _rs <- getService brig pid sid <!! const 200 === statusCode
    let Just _svc = decodeBody _rs
    liftIO $ do
        assertEqual "url" newUrl (serviceUrl _svc)
        assertEqual "keys" newKeys (fmap serviceKeyPEM (serviceKeys _svc))
        assertEqual "token" newTokens (serviceTokens _svc)
        assertBool  "enabled" (serviceEnabled _svc)

testListServices :: Config -> DB.ClientState -> Brig -> Http ()
testListServices config db brig = do
    prv <- randomProvider db brig
    let pid = providerId prv
    uid <- randomId

    -- You need to supply at least one tag or a prefix
    get ( brig
        . path "/services"
        . header "Z-Type" "access"
        . header "Z-User" (toByteString' uid)) !!! const 400 === statusCode

    -- An empty prefix is not sufficient
    listServiceProfilesByPrefix brig uid (Name "") 10 !!! const 400 === statusCode

    -- nb. We use a random name prefix so tests can run concurrently
    -- (and repeatedly) against a shared database and thus a shared
    -- "name index" per tag.
    uniq <- UUID.toText . toUUID <$> randomId
    new <- defNewService config
    let mkName n = Name (uniq <> "|" <> n)
    svcs <- mapM (addGetService brig pid . mkNew new) (taggedServiceNames uniq)
    mapM_ (enableService brig pid . serviceId) svcs
    let services :: [(ServiceId, Name)]
        services = map (serviceId &&& serviceName) svcs

    -- This is how we're going to call our /services endpoint. Every time we
    -- would call it twice (with tags and without) and assert that results
    -- match.
    let search :: HasCallStack => Name -> Http ServiceProfilePage
        search name = do
            r1 <- searchServices brig 20 uid (Just name) Nothing
            r2 <- searchServices brig 20 uid (Just name) (Just (match1 SocialTag))
            -- We could also compare 'serviceProfilePageHasMore' here, but
            -- then the test wouldn't pass (even though it should!).
            -- See Note [buggy pagination] for more details.
            liftIO $ assertEqual ("search for " <> show name <> " without and with tags")
                                 (serviceProfilePageResults r1)
                                 (serviceProfilePageResults r2)
            return r1
    -- This function searches for a prefix and check that the results match
    -- our known list of services
    let searchAndCheck :: HasCallStack => Name -> Http [ServiceProfile]
        searchAndCheck name = do
            result <- search name
            assertServiceDetails ("name " <> show name) (select name services) result
            return (serviceProfilePageResults result)

    -- Search for our unique prefix and check that all services are found
    search (Name uniq) >>= assertServiceDetails ("all with prefix " <> show uniq) services

    -- Search by exact name and check that only one service is found
    forM_ (take 3 services) $ \(sid, name) ->
        search name >>= assertServiceDetails ("name " <> show name) [(sid, name)]

    -- Some chosen prefixes
    -- # Bjø -> Bjørn
    _found <- map serviceProfileName <$> searchAndCheck (mkName "Bjø")
    liftIO $ assertEqual "Bjø" [mkName "Bjørn"] _found
    -- # Bj -> bjorn, Bjørn
    _found <- map serviceProfileName <$> searchAndCheck (mkName "Bj")
    liftIO $ assertEqual "Bj" [mkName "bjorn", mkName "Bjørn"] _found
    -- # chris -> CHRISTMAS
    _found <- map serviceProfileName <$> searchAndCheck (mkName "chris")
    liftIO $ assertEqual "chris" [mkName "CHRISTMAS"] _found

    -- Ensure name changes are also indexed properly
    forM_ (take 3 services) $ \(sid, _) ->
        searchAndAssertNameChange brig pid sid uid uniq search
  where
    mkNew new (n, t) = new { newServiceName = n
                           , newServiceTags = unsafeRange (Set.fromList t)
                           }
    select (Name prefix) = filter (isPrefixOf (toLower prefix) . toLower . fromName . snd)

testDeleteService :: Maybe Config -> FilePath -> DB.ClientState -> Brig -> Galley -> Cannon -> Http ()
testDeleteService config crt db brig galley cannon = withTestService config crt db brig defServiceApp $ \sref buf -> do
    let pid = sref^.serviceRefProvider
    let sid = sref^.serviceRefId

<<<<<<< HEAD
testDeleteService :: Config -> DB.ClientState -> Brig -> Http ()
testDeleteService config db brig = do
    prv <- randomProvider db brig
    let pid = providerId prv
    svc <- addGetService brig pid =<< defNewService config
    let sid = serviceId svc
    deleteService brig pid sid defProviderPassword !!!
        const 200 === statusCode
=======
    -- Create a conversation
    u1 <- createUser "Ernie" "success@simulator.amazonses.com" brig
    u2 <- createUser "Bert"  "success@simulator.amazonses.com" brig
    let uid1 = userId u1
    let uid2 = userId u2
    postConnection brig uid1 uid2 !!! const 201 === statusCode
    putConnection brig uid2 uid1 Accepted !!! const 200 === statusCode
    cnv <- decodeBody =<< (createConv galley uid1 [uid2] <!! const 201 === statusCode)
    let cid = cnvId cnv

    -- Add two bots there
    bid1 <- addBotConv brig cannon uid1 uid2 cid pid sid buf
    bid2 <- addBotConv brig cannon uid1 uid2 cid pid sid buf
    liftIO $ assertBool "bot ids should be different" (bid1 /= bid2)
    let buid1 = botUserId bid1
        buid2 = botUserId bid2

    -- Delete the service; the bots should be removed from the conversation
    WS.bracketR cannon uid1 $ \ws -> do
        deleteService brig pid sid defProviderPassword !!!
            const 202 === statusCode
        _ <- waitFor (5 # Second) not (isMember galley buid1 cid)
        _ <- waitFor (5 # Second) not (isMember galley buid2 cid)
        getBotConv galley bid1 cid !!! const 404 === statusCode
        getBotConv galley bid2 cid !!! const 404 === statusCode
        wsAssertMemberLeave ws cid buid1 [buid1]
        wsAssertMemberLeave ws cid buid2 [buid2]

    -- The service should not be available
>>>>>>> 85368fb0
    getService brig pid sid !!!
        const 404 === statusCode
    getServiceProfile brig uid1 pid sid !!!
        const 404 === statusCode

testAddRemoveBot :: Config -> DB.ClientState -> Brig -> Galley -> Cannon -> Http ()
testAddRemoveBot config db brig galley cannon = withTestService config db brig defServiceApp $ \sref buf -> do
    let pid = sref^.serviceRefProvider
    let sid = sref^.serviceRefId

    -- Prepare users
    u1 <- createUser "Ernie" "success@simulator.amazonses.com" brig
    u2 <- createUser "Bert"  "success@simulator.amazonses.com" brig
    let uid1 = userId u1
    let uid2 = userId u2
    h <- randomHandle

    putHandle brig uid1 h !!! const 200 === statusCode
    postConnection brig uid1 uid2 !!! const 201 === statusCode
    putConnection brig uid2 uid1 Accepted !!! const 200 === statusCode

    -- Create conversation
    _rs <- createConv galley uid1 [uid2] <!! const 201 === statusCode
    let Just cnv = decodeBody _rs
    let cid = cnvId cnv

    testAddRemoveBotUtil pid sid cid u1 u2 h sref buf brig galley cannon

testMessageBot :: Config -> DB.ClientState -> Brig -> Galley -> Cannon -> Http ()
testMessageBot config db brig galley cannon = withTestService config db brig defServiceApp $ \sref buf -> do
    let pid = sref^.serviceRefProvider
    let sid = sref^.serviceRefId

    -- Prepare user with client
    usr <- createUser "User" "success@simulator.amazonses.com" brig
    let uid = userId usr
    let new = defNewClient PermanentClient [somePrekeys !! 0] (someLastPrekeys !! 0)
    _rs <- addClient brig uid new <!! const 201 === statusCode
    let Just uc = clientId <$> decodeBody _rs

    -- Create conversation
    _rs <- createConv galley uid [] <!! const 201 === statusCode
    let Just cid = cnvId <$> decodeBody _rs

    testMessageBotUtil uid uc cid pid sid sref buf brig galley cannon

testBadFingerprint :: Config -> DB.ClientState -> Brig -> Galley -> Cannon -> Http ()
testBadFingerprint config db brig galley _cannon = do
    -- Generate a random key and register a service using that key
    sref <- withSystemTempFile "wire-provider.key" $ \fp h -> do
        ServiceKeyPEM key <- randServiceKey
        liftIO $ BS.hPut h (pemWriteBS key) >> hClose h
        registerService config{publicKey = fp} db brig
    -- Run the service with a different key (i.e. the key from the config)
    runService config defServiceApp $ \_ -> do
        let pid = sref^.serviceRefProvider
        let sid = sref^.serviceRefId
        -- Prepare user with client
        usr <- createUser "User" "success@simulator.amazonses.com" brig
        let uid = userId usr
        let new = defNewClient PermanentClient [somePrekeys !! 0] (someLastPrekeys !! 0)
        _rs <- addClient brig usr new <!! const 201 === statusCode
        -- Create conversation
        _rs <- createConv galley uid [] <!! const 201 === statusCode
        let Just cid = cnvId <$> decodeBody _rs
        -- Try to add a bot and observe failure
        addBot brig uid pid sid cid !!!
            const 502 === statusCode

testAddRemoveBotTeam :: Config -> DB.ClientState -> Brig -> Galley -> Cannon -> Http ()
testAddRemoveBotTeam config db brig galley cannon = withTestService config db brig defServiceApp $ \sref buf -> do
    (u1, u2, h, tid, cid, pid, sid) <- prepareBotUsersTeam brig galley sref
    let (uid1, uid2) = (userId u1, userId u2)
    -- Ensure cannot add bots to managed conversations
    cidFail <- Team.createManagedConv galley tid uid1 [uid2] Nothing
    addBot brig uid1 pid sid cidFail !!! do
        const 403 === statusCode
        const (Just "invalid-conversation") === fmap Error.label . decodeBody
    testAddRemoveBotUtil pid sid cid u1 u2 h sref buf brig galley cannon

<<<<<<< HEAD
testMessageBotTeam :: Config -> DB.ClientState -> Brig -> Galley -> Cannon -> Http ()
testMessageBotTeam config db brig galley cannon = withTestService config db brig defServiceApp $ \sref buf -> do
=======
testBotTeamOnlyConv :: Maybe Config -> FilePath -> DB.ClientState -> Brig -> Galley -> Cannon -> Http ()
testBotTeamOnlyConv config crt db brig galley cannon = withTestService config crt db brig defServiceApp $ \sref buf -> do
    (u1, u2, _h, _tid, cid, pid, sid) <- prepareBotUsersTeam brig galley sref
    let (uid1, uid2) = (userId u1, userId u2)
    -- Make the conversation team-only and check that the bot can't be added
    -- to the conversation
    setAccessRole uid1 cid TeamAccessRole
    addBot brig uid1 pid sid cid !!! do
        const 403 === statusCode
        const (Just "invalid-conversation") === fmap Error.label . decodeBody
    -- Make the conversation allowed for guests and add the bot successfully
    setAccessRole uid1 cid NonActivatedAccessRole
    bid <- addBotConv brig cannon uid1 uid2 cid pid sid buf
    let buid = botUserId bid
    -- Make the conversation team-only again and check that the bot has been removed
    WS.bracketR cannon uid1 $ \ws -> do
        setAccessRole uid1 cid TeamAccessRole
        _ <- waitFor (5 # Second) not (isMember galley buid cid)
        getBotConv galley bid cid !!!
            const 404 === statusCode
        svcAssertConvAccessUpdate buf uid1
            (ConversationAccessUpdate [InviteAccess] TeamAccessRole) cid
        svcAssertMemberLeave buf buid [buid] cid
        wsAssertMemberLeave ws cid buid [buid]
  where
    setAccessRole uid cid role =
        updateConversationAccess galley uid cid [InviteAccess] role !!!
           const 200 === statusCode

testMessageBotTeam :: Maybe Config -> FilePath -> DB.ClientState -> Brig -> Galley -> Cannon -> Http ()
testMessageBotTeam config crt db brig galley cannon = withTestService config crt db brig defServiceApp $ \sref buf -> do
>>>>>>> 85368fb0
    let pid = sref^.serviceRefProvider
    let sid = sref^.serviceRefId

    -- Prepare user with client
    (uid, tid) <- Team.createUserWithTeam brig galley
    let new = defNewClient PermanentClient [somePrekeys !! 0] (someLastPrekeys !! 0)
    _rs <- addClient brig uid new <!! const 201 === statusCode
    let Just uc = clientId <$> decodeBody _rs

    -- Whitelist the bot
    whitelistService brig uid tid pid sid

    -- Create conversation
    cid <- Team.createTeamConv galley tid uid [] Nothing

    testMessageBotUtil uid uc cid pid sid sref buf brig galley cannon

testDeleteConvBotTeam :: Config -> DB.ClientState -> Brig -> Galley -> Cannon -> Http ()
testDeleteConvBotTeam config db brig galley cannon = withTestService config db brig defServiceApp $ \sref buf -> do
    -- Prepare users and the bot
    (u1, u2, _, tid, cid, pid, sid) <- prepareBotUsersTeam brig galley sref
    let (uid1, uid2) = (userId u1, userId u2)
    bid <- addBotConv brig cannon uid1 uid2 cid pid sid buf

    -- Delete the conversation and check that everyone is notified
    -- via an event, including the bot itself.
    WS.bracketR2 cannon uid1 uid2 $ \wss -> do
        -- 200 response on success
        Team.deleteTeamConv galley tid cid uid2
        -- Events for the users
        forM_ wss $ \ws -> wsAssertTeamConvDelete ws tid cid
        -- Event for the bot
        svcAssertConvDelete buf uid2 cid

    -- Check that the conversation no longer exists
    forM_ [uid1, uid2] $ \uid ->
        getConversation galley uid cid !!! const 404 === statusCode
    getBotConv galley bid cid !!! const 404 === statusCode

testDeleteTeamBotTeam :: Config -> DB.ClientState -> Brig -> Galley -> Cannon -> Http ()
testDeleteTeamBotTeam config db brig galley cannon = withTestService config db brig defServiceApp $ \sref buf -> do
    -- Prepare users and the bot
    (u1, u2, _, tid, cid, pid, sid) <- prepareBotUsersTeam brig galley sref
    let (uid1, uid2) = (userId u1, userId u2)
    bid <- addBotConv brig cannon uid1 uid2 cid pid sid buf

    -- Delete the team, and check that the bot (eventually)
    -- receives a notification via event
    Team.deleteTeam galley tid uid1
    -- NOTE: Due to the async nature of a team deletion, some
    -- events may or may not be sent (for instance, team members)
    -- leaving a conversation. Thus, we check _only_ for the relevant
    -- ones for the bot, which are the ConvDelete event
    svcAssertEventuallyConvDelete buf uid1 cid

    -- Wait until all users have been deleted (can take a while)
    forM_ [uid1, uid2] $ \uid -> do
        void $ retryWhileN 20 (/= Intra.Deleted) (getStatus brig uid)
        chkStatus brig uid Intra.Deleted
        getConversation galley uid cid !!! const 404 === statusCode
    -- Check the bot cannot see the conversation either
    getBotConv galley bid cid !!! const 404 === statusCode

-------------------------------------------------------------------------------
-- Service Whitelist

testWhitelistSearchPermissions :: Maybe Config -> DB.ClientState -> Brig -> Galley -> Http ()
testWhitelistSearchPermissions _config _db brig galley = do
    -- Create a team
    (owner, tid) <- Team.createUserWithTeam brig galley
    -- Check that users who are not on the team can't search
    nonMember <- userId <$> randomUser brig
    listTeamServiceProfilesByPrefix brig nonMember tid Nothing True 20 !!! do
        const 403 === statusCode
        const (Just "insufficient-permissions") === fmap Error.label . decodeBody
    -- Check that team members with no permissions can search
    member <- userId <$> Team.createTeamMember brig galley owner tid Team.noPermissions
    listTeamServiceProfilesByPrefix brig member tid Nothing True 20 !!!
        const 200 === statusCode

testWhitelistUpdatePermissions :: Maybe Config -> DB.ClientState -> Brig -> Galley -> Http ()
testWhitelistUpdatePermissions config db brig galley = do
    -- Create a team
    (owner, tid) <- Team.createUserWithTeam brig galley
    -- Create a team admin
    let Just adminPermissions = Team.newPermissions Team.serviceWhitelistPermissions mempty
    admin <- userId <$> Team.createTeamMember brig galley owner tid adminPermissions
    -- Create a service
    pid <- providerId <$> randomProvider db brig
    new <- defNewService config
    sid <- serviceId <$> addGetService brig pid new
    enableService brig pid sid
    -- Check that a random user can't add it to the whitelist
    _uid <- userId <$> randomUser brig
    updateServiceWhitelist brig _uid tid (UpdateServiceWhitelist pid sid True) !!! do
        const 403 === statusCode
        const (Just "insufficient-permissions") === fmap Error.label . decodeBody
    -- Check that a member who's not a team admin also can't add it to the whitelist
    _uid <- userId <$> Team.createTeamMember brig galley owner tid Team.noPermissions
    updateServiceWhitelist brig _uid tid (UpdateServiceWhitelist pid sid True) !!! do
        const 403 === statusCode
        const (Just "insufficient-permissions") === fmap Error.label . decodeBody
    -- Check that a team admin can add and remove from the whitelist
    whitelistService brig admin tid pid sid
    dewhitelistService brig admin tid pid sid

testSearchWhitelist :: Maybe Config -> DB.ClientState -> Brig -> Galley -> Http ()
testSearchWhitelist config db brig galley = do
    -- Create a team, a team owner, and a team member with no permissions
    (owner, tid) <- Team.createUserWithTeam brig galley
    uid <- userId <$> Team.createTeamMember brig galley owner tid Team.noPermissions

    -- Create services and add them all to the whitelist
    pid  <- providerId <$> randomProvider db brig
    uniq <- UUID.toText . toUUID <$> randomId
    new  <- defNewService config
    svcs <- mapM (addGetService brig pid . mkNew new) (taggedServiceNames uniq)
    forM_ svcs $ \svc -> do
        let sid = serviceId svc
        enableService brig pid sid
        whitelistService brig owner tid pid sid
    let mkName n = Name (uniq <> "|" <> n)

    let services :: [(ServiceId, Name)]
        services = map (serviceId &&& serviceName) svcs

    -- This is how we're going to call our .../services/whitelisted
    -- endpoint. Every time we call it twice (with filter_disabled=false and
    -- without) and assert that results match – which should always be the
    -- case since in this test we won't have any disabled services.
    let search :: HasCallStack => Maybe Text -> Http ServiceProfilePage
        search mbName = do
            r1 <- searchServiceWhitelist    brig 20 uid tid mbName
            r2 <- searchServiceWhitelistAll brig 20 uid tid mbName
            liftIO $ assertEqual
                ("search for " <> show mbName <> " with and without filtering")
                r1 r2
            return r1

    -- Check that search finds all services that we created
    search (Just uniq) >>=
        assertServiceDetails ("all with prefix " <> show uniq) services

    -- Check that search works without a prefix
    do
        -- with the zeroes around, this service should be the first on the
        -- resulting search results list
        uniq2 <- mappend "0000000000|" . UUID.toText . toUUID <$> randomId
        let name = Name (uniq2 <> "|Extra")
        sid <- serviceId <$> addGetService brig pid (mkNew new (name, [PollTag]))
        enableService brig pid sid
        whitelistService brig owner tid pid sid
        page <- search Nothing
        assertServiceDetails "without prefix" ((sid, name) : take 19 services) page
        liftIO $ assertEqual "has more" True (serviceProfilePageHasMore page)

    -- This function searches for a prefix and check that the results match
    -- our known list of services
    let searchAndCheck :: HasCallStack => Name -> Http [ServiceProfile]
        searchAndCheck (Name name) = do
            result <- search (Just name)
            assertServiceDetails ("name " <> show name) (select name services) result
            return (serviceProfilePageResults result)

    -- Search by exact name and check that only one service is found
    forM_ (take 3 services) $ \(sid, Name name) ->
        search (Just name) >>= assertServiceDetails ("name " <> show name) [(sid, Name name)]

    -- Check some chosen prefixes.
    -- # Bjø -> Bjørn
    _found <- map serviceProfileName <$> searchAndCheck (mkName "Bjø")
    liftIO $ assertEqual "Bjø" [mkName "Bjørn"] _found
    -- # Bj -> bjorn, Bjørn
    _found <- map serviceProfileName <$> searchAndCheck (mkName "Bj")
    liftIO $ assertEqual "Bj" [mkName "bjorn", mkName "Bjørn"] _found
    -- # chris -> CHRISTMAS
    _found <- map serviceProfileName <$> searchAndCheck (mkName "chris")
    liftIO $ assertEqual "chris" [mkName "CHRISTMAS"] _found

    -- Ensure name changes are also indexed properly
    forM_ (take 3 services) $ \(sid, _) ->
        searchAndAssertNameChange brig pid sid uid uniq (search . Just . fromName)
  where
    mkNew new (n, t) = new { newServiceName = n
                           , newServiceTags = unsafeRange (Set.fromList t)
                           }
    select prefix = filter (isPrefixOf (toLower prefix) . toLower . fromName . snd)

testSearchWhitelistHonorUpdates :: Maybe Config -> DB.ClientState -> Brig -> Galley -> Http ()
testSearchWhitelistHonorUpdates config db brig galley = do
    -- Create a team with an owner
    (uid, tid) <- Team.createUserWithTeam brig galley

    let expectWhitelist ifAll ifEnabled = do
            searchServiceWhitelistAll brig 20 uid tid Nothing >>=
                assertServiceDetails "search all" ifAll
            searchServiceWhitelist    brig 20 uid tid Nothing >>=
                assertServiceDetails "search enabled" ifEnabled

    -- Check that the whitelist is initially empty
    expectWhitelist [] []

    -- Add a (initially disabled) service and whitelist it
    pid <- providerId <$> randomProvider db brig
    new <- defNewService config
    sid <- serviceId <$> addGetService brig pid new
    let name = newServiceName new
    whitelistService brig uid tid pid sid

    -- The service should be found by 'searchServiceWhitelistAll' but not
    -- the standard version
    expectWhitelist [(sid, name)] []
    -- After enabling it, it should be found by both variants
    enableService brig pid sid
    expectWhitelist [(sid, name)] [(sid, name)]
    -- After removing it from the whitelist, it should not be found
    dewhitelistService brig uid tid pid sid
    expectWhitelist [] []

testWhitelistBasic :: Maybe Config -> FilePath -> DB.ClientState -> Brig -> Galley -> Http ()
testWhitelistBasic config crt db brig galley =
  withTestService config crt db brig defServiceApp $ \sref buf -> do
    let pid = sref^.serviceRefProvider
    let sid = sref^.serviceRefId
    -- Create a team
    (owner, tid) <- Team.createUserWithTeam brig galley
    -- Check that the service can't be added to a conversation by default
    cid <- Team.createTeamConv galley tid owner [] Nothing
    addBot brig owner pid sid cid !!! do
        const 403 === statusCode
        const (Just "service-not-whitelisted") === fmap Error.label . decodeBody
    -- Check that after whitelisting the service, it can be added to the conversation
    whitelistService brig owner tid pid sid
    bid <- fmap rsAddBotId . decodeBody =<<
           (addBot brig owner pid sid cid <!! const 201 === statusCode)
    _ <- svcAssertBotCreated buf bid cid
    -- Check that after de-whitelisting the service can't be added to conversations
    removeBot brig owner cid bid !!!
        const 200 === statusCode
    dewhitelistService brig owner tid pid sid
    addBot brig owner pid sid cid !!! do
        const 403 === statusCode
        const (Just "service-not-whitelisted") === fmap Error.label . decodeBody
    -- Check that a disabled service can be whitelisted
    disableService brig pid sid
    whitelistService brig owner tid pid sid

testWhitelistKickout :: Maybe Config -> FilePath -> DB.ClientState -> Brig -> Galley -> Cannon -> Http ()
testWhitelistKickout config crt db brig galley cannon = do
    -- Create a team and a conversation
    (owner, tid) <- Team.createUserWithTeam brig galley
    cid <- Team.createTeamConv galley tid owner [] Nothing
    -- Create a service
    withTestService config crt db brig defServiceApp $ \sref buf -> do
    -- Add it to the conversation
    let pid = sref^.serviceRefProvider
        sid = sref^.serviceRefId
    whitelistService brig owner tid pid sid
    bot <- decodeBody =<<
           (addBot brig owner pid sid cid <!! const 201 === statusCode)
    let bid  = rsAddBotId bot
        buid = botUserId bid
    _ <- svcAssertBotCreated buf bid cid
    svcAssertMemberJoin buf owner [buid] cid
    -- De-whitelist the service; both bots should be kicked out
    WS.bracketR cannon owner $ \ws -> do
        dewhitelistService brig owner tid pid sid
        _ <- waitFor (2 # Second) not (isMember galley buid cid)
        getBotConv galley bid cid !!!
            const 404 === statusCode
        wsAssertMemberLeave ws cid owner [buid]
        svcAssertMemberLeave buf owner [buid] cid
    -- The bot should not get any further events
    liftIO $ timeout (2 # Second) (readChan buf) >>= \case
        Nothing -> pure ()
        Just (TestBotCreated _) -> assertFailure "bot got a TestBotCreated event"
        Just (TestBotMessage e) -> assertFailure ("bot got an event: " <> show (evtType e))

testDeWhitelistDeletedConv :: Maybe Config -> FilePath -> DB.ClientState -> Brig -> Galley -> Cannon -> Http ()
testDeWhitelistDeletedConv config crt db brig galley cannon = do
    -- Create a service
    withTestService config crt db brig defServiceApp $ \sref buf -> do
    -- Create a team and a conversation
    (u1, u2, _h, tid, cid, pid, sid) <- prepareBotUsersTeam brig galley sref
    let uid1 = userId u1
        uid2 = userId u2

    -- Add a bot there
    _bid1 <- addBotConv brig cannon uid1 uid2 cid pid sid buf

    -- Delete conversation (to ensure deleteService can be called even with a deleted conversation)
    Team.deleteTeamConv galley tid cid uid1

    -- De-whitelist the service
    -- this should work (not throw a 500) even with brig being unaware of deleted conversations
    -- TODO: we should think of a way to synchronize this conversation information between galley and brig
    dewhitelistService brig uid1 tid pid sid

--------------------------------------------------------------------------------
-- API Operations

registerProvider
    :: Brig
    -> NewProvider
    -> Http ResponseLBS
registerProvider brig new = post $ brig
    . path "/provider/register"
    . contentJson
    . body (RequestBodyLBS (encode new))

getProviderActivationCodeInternal
    :: Brig
    -> Email
    -> Http ResponseLBS
getProviderActivationCodeInternal brig email = get $ brig
    . path "/i/provider/activation-code"
    . queryItem "email" (toByteString' email)

activateProvider
    :: Brig
    -> Code.Key
    -> Code.Value
    -> Http ResponseLBS
activateProvider brig key val = get $ brig
    . path "/provider/activate"
    . queryItem "key" (toByteString' key)
    . queryItem "code" (toByteString' val)

loginProvider
    :: Brig
    -> Email
    -> PlainTextPassword
    -> Http ResponseLBS
loginProvider brig email pw = post $ brig
    . path "/provider/login"
    . contentJson
    . body (RequestBodyLBS (encode (ProviderLogin email pw)))

updateProvider
    :: Brig
    -> ProviderId
    -> UpdateProvider
    -> Http ResponseLBS
updateProvider brig pid upd = put $ brig
    . path "/provider"
    . header "Z-Type" "provider"
    . header "Z-Provider" (toByteString' pid)
    . contentJson
    . body (RequestBodyLBS (encode upd))

updateProviderPassword
    :: Brig
    -> ProviderId
    -> PasswordChange
    -> Http ResponseLBS
updateProviderPassword brig pid upd = put $ brig
    . path "/provider/password"
    . header "Z-Type" "provider"
    . header "Z-Provider" (toByteString' pid)
    . contentJson
    . body (RequestBodyLBS (encode upd))

initiateEmailUpdateProvider
    :: Brig
    -> ProviderId
    -> EmailUpdate
    -> Http ResponseLBS
initiateEmailUpdateProvider brig pid upd = put $ brig
    . path "/provider/email"
    . header "Z-Type" "provider"
    . header "Z-Provider" (toByteString' pid)
    . contentJson
    . body (RequestBodyLBS (encode upd))

initiatePasswordResetProvider
    :: Brig
    -> PasswordReset
    -> Http ResponseLBS
initiatePasswordResetProvider brig npr = post $ brig
    . path "/provider/password-reset"
    . contentJson
    . body (RequestBodyLBS (encode npr))

completePasswordResetProvider
    :: Brig
    -> CompletePasswordReset
    -> Http ResponseLBS
completePasswordResetProvider brig e = post $ brig
    . path "/provider/password-reset/complete"
    . contentJson
    . body (RequestBodyLBS (encode e))

deleteProvider
    :: Brig
    -> ProviderId
    -> PlainTextPassword
    -> Http ResponseLBS
deleteProvider brig pid pw = delete $ brig
    . path "/provider"
    . header "Z-Type" "provider"
    . header "Z-Provider" (toByteString' pid)
    . contentJson
    . body (RequestBodyLBS (encode (DeleteProvider pw)))

getProvider
    :: Brig
    -> ProviderId
    -> Http ResponseLBS
getProvider brig pid = get $ brig
    . path "/provider"
    . header "Z-Type" "provider"
    . header "Z-Provider" (toByteString' pid)

getProviderProfile
    :: Brig
    -> ProviderId
    -> UserId
    -> Http ResponseLBS
getProviderProfile brig pid uid = get $ brig
    . paths ["providers", toByteString' pid]
    . header "Z-Type" "access"
    . header "Z-User" (toByteString' uid)

addService
    :: Brig
    -> ProviderId
    -> NewService
    -> Http ResponseLBS
addService brig pid new = post $ brig
    . path "/provider/services"
    . header "Z-Type" "provider"
    . header "Z-Provider" (toByteString' pid)
    . contentJson
    . body (RequestBodyLBS (encode new))

getService
    :: Brig
    -> ProviderId
    -> ServiceId
    -> Http ResponseLBS
getService brig pid sid = get $ brig
    . paths ["provider", "services", toByteString' sid]
    . header "Z-Type" "provider"
    . header "Z-Provider" (toByteString' pid)

getServiceProfile
    :: Brig
    -> UserId
    -> ProviderId
    -> ServiceId
    -> Http ResponseLBS
getServiceProfile brig uid pid sid = get $ brig
    . paths ["providers", toByteString' pid, "services", toByteString' sid]
    . header "Z-Type" "access"
    . header "Z-User" (toByteString' uid)

updateService
    :: Brig
    -> ProviderId
    -> ServiceId
    -> UpdateService
    -> Http ResponseLBS
updateService brig pid sid upd = put $ brig
    . paths ["provider", "services", toByteString' sid]
    . header "Z-Type" "provider"
    . header "Z-Provider" (toByteString' pid)
    . contentJson
    . body (RequestBodyLBS (encode upd))

updateServiceConn
    :: Brig
    -> ProviderId
    -> ServiceId
    -> UpdateServiceConn
    -> Http ResponseLBS
updateServiceConn brig pid sid upd = put $ brig
    . paths ["provider", "services", toByteString' sid, "connection"]
    . header "Z-Type" "provider"
    . header "Z-Provider" (toByteString' pid)
    . contentJson
    . body (RequestBodyLBS (encode upd))

updateServiceWhitelist
    :: Brig
    -> UserId
    -> TeamId
    -> UpdateServiceWhitelist
    -> Http ResponseLBS
updateServiceWhitelist brig uid tid upd = post $ brig
    . paths ["teams", toByteString' tid, "services", "whitelist"]
    . header "Z-Type" "access"
    . header "Z-User" (toByteString' uid)
    . header "Z-Connection" "conn"
    . contentJson
    . body (RequestBodyLBS (encode upd))

deleteService
    :: Brig
    -> ProviderId
    -> ServiceId
    -> PlainTextPassword
    -> Http ResponseLBS
deleteService brig pid sid pw = delete $ brig
    . paths ["provider", "services", toByteString' sid]
    . header "Z-Type" "provider"
    . header "Z-Provider" (toByteString' pid)
    . contentJson
    . body (RequestBodyLBS (encode (DeleteService pw)))

listServiceProfilesByPrefix
    :: Brig
    -> UserId
    -> Name
    -> Int
    -> Http ResponseLBS
listServiceProfilesByPrefix brig uid start size = get $ brig
    . path "/services"
    . queryItem "start" (toByteString' start)
    . queryItem "size" (toByteString' size)
    . header "Z-Type" "access"
    . header "Z-User" (toByteString' uid)

listTeamServiceProfilesByPrefix
    :: Brig
    -> UserId
    -> TeamId
    -> Maybe Text
    -> Bool               -- ^ Filter out disabled
    -> Int
    -> Http ResponseLBS
listTeamServiceProfilesByPrefix brig uid tid mbPrefix filterDisabled size = get $ brig
    . paths ["teams", toByteString' tid, "services", "whitelisted"]
    . maybe id (queryItem "prefix" . toByteString') mbPrefix
    . (if filterDisabled then id else queryItem "filter_disabled" "false")
    . queryItem "size" (toByteString' size)
    . header "Z-Type" "access"
    . header "Z-User" (toByteString' uid)

listServiceProfilesByTag
    :: Brig
    -> UserId
    -> MatchAny
    -> Maybe Name
    -> Int
    -> Http ResponseLBS
listServiceProfilesByTag brig uid tags start size = get $ brig
    . path "/services"
    . queryItem "tags" (toByteString' cond)
    . maybe id (queryItem "start" . toByteString') start
    . queryItem "size" (toByteString' size)
    . header "Z-Type" "access"
    . header "Z-User" (toByteString' uid)
  where
    cond :: QueryAnyTags 1 3
    cond = fromMaybe (error "Too many tags in query")
         . queryAnyTags
         $ tags

addBot
    :: Brig
    -> UserId
    -> ProviderId
    -> ServiceId
    -> ConvId
    -> Http ResponseLBS
addBot brig uid pid sid cid = post $ brig
    . paths ["conversations", toByteString' cid, "bots"]
    . header "Z-Type" "access"
    . header "Z-User" (toByteString' uid)
    . header "Z-Connection" "conn"
    . contentJson
    . body (RequestBodyLBS (encode (AddBot pid sid Nothing)))

removeBot
    :: Brig
    -> UserId
    -> ConvId
    -> BotId
    -> Http ResponseLBS
removeBot brig uid cid bid = delete $ brig
    . paths ["conversations", toByteString' cid, "bots", toByteString' bid]
    . header "Z-Type" "access"
    . header "Z-User" (toByteString' uid)
    . header "Z-Connection" "conn"

createConv
    :: Galley
    -> UserId
    -> [UserId]
    -> Http ResponseLBS
createConv g u us = post $ g
    . path "/conversations"
    . header "Z-User" (toByteString' u)
    . header "Z-Type" "access"
    . header "Z-Connection" "conn"
    . contentJson
    . body (RequestBodyLBS (encode (NewConvUnmanaged conv)))
  where
    conv = NewConv us Nothing Set.empty Nothing Nothing Nothing

postMessage
    :: Galley
    -> UserId
    -> ClientId
    -> ConvId
    -> [(UserId, ClientId, Text)]
    -> Http ResponseLBS
postMessage galley fromu fromc cid rcps = post $ galley
    . paths ["conversations", toByteString' cid, "otr", "messages"]
    . header "Z-Type" "access"
    . header "Z-User" (toByteString' fromu)
    . header "Z-Connection" "conn"
    . contentJson
    . body (RequestBodyLBS (encode (mkMessage fromc rcps)))

postBotMessage
    :: Galley
    -> BotId
    -> ClientId
    -> ConvId
    -> [(UserId, ClientId, Text)]
    -> Http ResponseLBS
postBotMessage galley fromb fromc cid rcps = post $ galley
    . path "/bot/messages"
    . header "Z-Type" "bot"
    . header "Z-Bot" (toByteString' fromb)
    . header "Z-Conversation" (toByteString' cid)
    . header "Z-Connection" "conn"
    . contentJson
    . body (RequestBodyLBS (encode (mkMessage fromc rcps)))

getBotConv
    :: Galley
    -> BotId
    -> ConvId
    -> Http ResponseLBS
getBotConv galley bid cid = get $ galley
    . path "/bot/conversation"
    . header "Z-Type" "bot"
    . header "Z-Bot" (toByteString' bid)
    . header "Z-Conversation" (toByteString' cid)

updateConversationAccess
    :: Galley
    -> UserId
    -> ConvId
    -> [Access]
    -> AccessRole
    -> Http ResponseLBS
updateConversationAccess galley uid cid access role = put $ galley
    . paths ["conversations", toByteString' cid, "access"]
    . header "Z-Type" "access"
    . header "Z-User" (toByteString' uid)
    . header "Z-Connection" "conn"
    . contentJson
    . body (RequestBodyLBS (encode upd))
  where
    upd = ConversationAccessUpdate access role

--------------------------------------------------------------------------------
-- DB Operations

lookupCode :: MonadIO m => DB.ClientState -> Code.Gen -> Code.Scope -> m (Maybe Code.Code)
lookupCode db gen = liftIO . DB.runClient db . Code.lookup (Code.genKey gen)

--------------------------------------------------------------------------------
-- Utilities

-- | Step-by-step registration procedure with verification
-- of pre- and post-conditions. Activation can be done through
-- direct DB access (if given) otherwise it falls back to using
-- an internal endpoint
testRegisterProvider :: Maybe DB.ClientState -> Brig -> Http ()
testRegisterProvider db' brig = do
    email <- mkSimulatorEmail "success"

    let new = defNewProvider email

    _rs <- registerProvider brig new <!!
        const 201 === statusCode

    let Just npr = decodeBody _rs :: Maybe NewProviderResponse
    -- Since a password was given, none should have been generated
    liftIO $ assertBool "password" (isNothing (rsNewProviderPassword npr))
    let pid = rsNewProviderId npr

    -- No login possible directly after registration
    loginProvider brig email defProviderPassword !!! do
        const 403 === statusCode
        const (Just "invalid-credentials") === fmap Error.label . decodeBody

    -- Activate email
    case db' of
        Just db -> do
            -- Activate email
            gen <- Code.mkGen (Code.ForEmail email)
            Just vcode <- lookupCode db gen Code.IdentityVerification
            activateProvider brig (Code.codeKey vcode) (Code.codeValue vcode) !!!
                const 200 === statusCode
        Nothing -> do
            _rs <- getProviderActivationCodeInternal brig email <!!
                const 200 === statusCode

            let Just pair = decodeBody _rs :: Maybe Code.KeyValuePair
            activateProvider brig (Code.kcKey pair) (Code.kcCode pair) !!!
                const 200 === statusCode

    -- Login succeeds after activation (due to auto-approval)
    loginProvider brig email defProviderPassword !!!
        const 200 === statusCode

    -- Email address is now taken
    registerProvider brig new !!! do
        const 409 === statusCode
        const (Just "email-exists") === fmap Error.label . decodeBody

    -- Retrieve full account and public profile
    -- (these are identical for now).
    uid <- randomId
    _rs <- getProvider brig pid <!! const 200 === statusCode
    let Just p  = decodeBody _rs
    _rs <- getProviderProfile brig pid uid <!! const 200 === statusCode
    let Just pp = decodeBody _rs
    -- When updating the Provider dataype, one _must_ remember to also add
    -- an extra check in this integration test.
    liftIO $ do
        assertEqual "id" pid (providerId p)
        assertEqual "name" defProviderName (providerName p)
        assertEqual "email" email (providerEmail p)
        assertEqual "url" defProviderUrl (providerUrl p)
        assertEqual "description" defProviderDescr (providerDescr p)
        assertEqual "profile" (ProviderProfile p) pp

randomProvider :: HasCallStack => DB.ClientState -> Brig -> Http Provider
randomProvider db brig = do
    email <- mkSimulatorEmail "success"
    gen   <- Code.mkGen (Code.ForEmail email)
    -- Register
    let new = defNewProvider email
    _rs <- registerProvider brig new <!!
        const 201 === statusCode
    let Just pid = rsNewProviderId <$> decodeBody _rs
    -- Activate (auto-approval)
    Just vcode <- lookupCode db gen Code.IdentityVerification
    activateProvider brig (Code.codeKey vcode) (Code.codeValue vcode) !!!
        const 200 === statusCode
    -- Fetch
    _rs <- getProvider brig pid <!! const 200 === statusCode
    let Just prv = decodeBody _rs
    return prv

addGetService :: HasCallStack => Brig -> ProviderId -> NewService -> Http Service
addGetService brig pid new = do
    _rs <- addService brig pid new <!! const 201 === statusCode
    let Just srs = decodeBody _rs
    let sid = rsNewServiceId srs
    _rs <- getService brig pid sid <!! const 200 === statusCode
    let Just svc = decodeBody _rs
    return svc

enableService :: HasCallStack => Brig -> ProviderId -> ServiceId -> Http ()
enableService brig pid sid = do
    let upd = (mkUpdateServiceConn defProviderPassword)
            { updateServiceConnEnabled  = Just True
            }
    updateServiceConn brig pid sid upd !!!
        const 200 === statusCode

<<<<<<< HEAD
defNewService :: MonadIO m => Config -> m NewService
=======
disableService :: HasCallStack => Brig -> ProviderId -> ServiceId -> Http ()
disableService brig pid sid = do
    let upd = (mkUpdateServiceConn defProviderPassword)
            { updateServiceConnEnabled  = Just False
            }
    updateServiceConn brig pid sid upd !!!
        const 200 === statusCode

whitelistService
    :: HasCallStack
    => Brig
    -> UserId           -- ^ Team owner
    -> TeamId           -- ^ Team
    -> ProviderId
    -> ServiceId
    -> Http ()
whitelistService brig uid tid pid sid =
    updateServiceWhitelist brig uid tid (UpdateServiceWhitelist pid sid True) !!!
        -- TODO: allow both 200 and 204 here and use it in 'testWhitelistEvents'
        const 200 === statusCode

dewhitelistService
    :: HasCallStack
    => Brig
    -> UserId           -- ^ Team owner
    -> TeamId           -- ^ Team
    -> ProviderId
    -> ServiceId
    -> Http ()
dewhitelistService brig uid tid pid sid =
    updateServiceWhitelist brig uid tid (UpdateServiceWhitelist pid sid False) !!!
        -- TODO: allow both 200 and 204 here and use it in 'testWhitelistEvents'
        const 200 === statusCode

defNewService :: MonadIO m => Maybe Config -> m NewService
>>>>>>> 85368fb0
defNewService config = liftIO $ do
    key <- readServiceKey (publicKey config)
    return NewService
        { newServiceName    = defServiceName
        , newServiceSummary = unsafeRange defProviderSummary
        , newServiceDescr   = unsafeRange defServiceDescr
        , newServiceUrl     = defServiceUrl
        , newServiceKey     = key
        , newServiceToken   = Nothing
        , newServiceAssets  = defServiceAssets
        , newServiceTags    = defServiceTags
        }

defNewProvider :: Email -> NewProvider
defNewProvider email = NewProvider
    { newProviderEmail    = email
    , newProviderPassword = Just defProviderPassword
    , newProviderName     = defProviderName
    , newProviderUrl      = defProviderUrl
    , newProviderDescr    = unsafeRange defProviderDescr
    }

defProviderUrl :: HttpsUrl
defProviderUrl = fromJust (fromByteString "https://localhost/")

defProviderName :: Name
defProviderName = Name "Integration Test Provider"

defProviderSummary :: Text
defProviderSummary = "A short summary of the integration test provider"

defProviderDescr :: Text
defProviderDescr = "A long description of an integration test provider"

defProviderPassword :: PlainTextPassword
defProviderPassword = PlainTextPassword "password"

defServiceName :: Name
defServiceName = Name "Test Service"

defServiceDescr :: Text
defServiceDescr = "Test service description"

defServiceUrl :: HttpsUrl
defServiceUrl = fromJust (fromByteString "https://localhost/test")

defServiceTags :: Range 1 3 (Set ServiceTag)
defServiceTags = unsafeRange (Set.singleton SocialTag)

defServiceAssets :: [Asset]
defServiceAssets = [ImageAsset "key" (Just AssetComplete)]

-- TODO: defServiceToken :: ServiceToken

readServiceKey :: MonadIO m => FilePath -> m ServiceKeyPEM
readServiceKey fp = liftIO $ do
    bs <- BS.readFile fp
    let Right [k] = pemParseBS bs
    return (ServiceKeyPEM k)

randServiceKey :: MonadIO m => m ServiceKeyPEM
randServiceKey = liftIO $ do
    kp <- generateRSAKey' 4096 65537
    Right [k] <-  pemParseBS . C8.pack <$> writePublicKey kp
    return (ServiceKeyPEM k)

waitFor :: MonadIO m => Timeout -> (a -> Bool) -> m a -> m a
waitFor t f ma = do
    a <- ma
    if  | f a       -> return a
        | t <= 0    -> liftIO $ throwM TimedOut
        | otherwise -> do
            liftIO $ threadDelay (1 # Second)
            waitFor (t - 1 # Second) f ma

-- | Run a test case with an external service application.
withTestService
    :: Config
    -> DB.ClientState
    -> Brig
    -> (Chan e -> Application)
    -> (ServiceRef -> Chan e -> Http a)
    -> Http a
withTestService config db brig mkApp go = do
    sref <- registerService config db brig
    runService config mkApp (go sref)

registerService :: Config -> DB.ClientState -> Brig -> Http ServiceRef
registerService config db brig = do
    prv <- randomProvider db brig
    new <- defNewService config
    let Just url = fromByteString $
          encodeUtf8 (botHost config) <> ":" <>
          C8.pack (show (botPort config))
    svc <- addGetService brig (providerId prv) (new { newServiceUrl = url })
    let pid = providerId prv
    let sid = serviceId svc
    enableService brig pid sid
    return (newServiceRef sid pid)

runService
    :: Config
    -> (Chan e -> Application)
    -> (Chan e -> Http a)
    -> Http a
runService config mkApp go = do
    let tlss = Warp.tlsSettings (cert config) (privateKey config)
    let defs = Warp.defaultSettings { Warp.settingsPort = botPort config }
    buf <- liftIO newChan
    srv <- liftIO . Async.async $
        Warp.runTLS tlss defs $
            mkApp buf
    go buf `finally` liftIO (Async.cancel srv)

data TestBot = TestBot
    { testBotId         :: !BotId
    , testBotClient     :: !ClientId
    , testBotConv       :: !Ext.BotConvView
    , testBotToken      :: !Text
    , testBotLastPrekey :: !LastPrekey
    , testBotPrekeys    :: ![Prekey]
    , testBotLocale     :: !Locale
    , testBotOrigin     :: !Ext.BotUserView
    } deriving (Eq, Show)

data TestBotEvent
    = TestBotCreated TestBot
    | TestBotMessage Event

-- TODO: Test that the authorization header is properly set
defServiceApp :: Chan TestBotEvent -> Application
defServiceApp buf = Wai.route
    [ ("/bots",               onBotCreate)
    , ("/bots/:bot/messages", onBotMessage)
    ]
  where
    onBotCreate _ rq k = do
        -- TODO: Match request method
        js <- strictRequestBody rq
        case eitherDecode js of
            Left  e   -> k $ responseLBS status400 [] (LC8.pack e)
            Right new -> do
                let pks = [somePrekeys !! 0]
                let lpk = someLastPrekeys !! 0
                let rsp = Ext.NewBotResponse
                        { Ext.rsNewBotPrekeys    = pks
                        , Ext.rsNewBotLastPrekey = lpk
                        , Ext.rsNewBotName       = Nothing -- TODO
                        , Ext.rsNewBotColour     = Nothing -- TODO
                        , Ext.rsNewBotAssets     = Nothing -- TODO
                        }
                let bot = TestBot
                        { testBotId         = Ext.newBotId new
                        , testBotClient     = Ext.newBotClient new
                        , testBotConv       = Ext.newBotConv new
                        , testBotToken      = Ext.newBotToken new
                        , testBotLastPrekey = lpk
                        , testBotPrekeys    = pks
                        , testBotLocale     = Ext.newBotLocale new
                        , testBotOrigin     = Ext.newBotOrigin new
                        }
                writeChan buf (TestBotCreated bot)
                k $ responseLBS status201 [] (encode rsp)

    onBotMessage _ rq k = do
        js <- strictRequestBody rq
        case eitherDecode js of
            Left  e -> k $ responseLBS status400 [] (LC8.pack e)
            Right ev -> do
                writeChan buf (TestBotMessage ev)
                k $ responseLBS status200 [] "success"

wsAssertMemberJoin :: MonadIO m => WS.WebSocket -> ConvId -> UserId -> [UserId] -> m ()
wsAssertMemberJoin ws conv usr new = void $ liftIO $
    WS.assertMatch (5 # Second) ws $ \n -> do
        let e = List1.head (unpackEvents n)
        ntfTransient n @?= False
        evtConv      e @?= conv
        evtType      e @?= MemberJoin
        evtFrom      e @?= usr
        evtData      e @?= Just (EdMembers (Members new))

wsAssertMemberLeave :: MonadIO m => WS.WebSocket -> ConvId -> UserId -> [UserId] -> m ()
wsAssertMemberLeave ws conv usr old = void $ liftIO $
    WS.assertMatch (5 # Second) ws $ \n -> do
        let e = List1.head (unpackEvents n)
        ntfTransient n @?= False
        evtConv      e @?= conv
        evtType      e @?= MemberLeave
        evtFrom      e @?= usr
        evtData      e @?= Just (EdMembers (Members old))

wsAssertTeamConvDelete :: MonadIO m => WS.WebSocket -> TeamId -> ConvId -> m ()
wsAssertTeamConvDelete ws tid conv = void $ liftIO $
    WS.assertMatch (5 # Second) ws $ \n -> do
        let e = List1.head (WS.unpackPayload n)
        ntfTransient n @?= False
        e^.(Team.eventType) @?= Team.ConvDelete
        e^.(Team.eventTeam) @?= tid
        e^.(Team.eventData) @?= Just (Team.EdConvDelete conv)

wsAssertMessage :: MonadIO m => WS.WebSocket -> ConvId -> UserId -> ClientId -> ClientId -> Text -> m ()
wsAssertMessage ws conv fromu fromc to txt = void $ liftIO $
    WS.assertMatch (5 # Second) ws $ \n -> do
        let e = List1.head (unpackEvents n)
        ntfTransient n @?= False
        evtConv      e @?= conv
        evtType      e @?= OtrMessageAdd
        evtFrom      e @?= fromu
        evtData      e @?= Just (EdOtrMessage (OtrMessage fromc to txt (Just "data")))

svcAssertMemberJoin :: MonadIO m => Chan TestBotEvent -> UserId -> [UserId] -> ConvId -> m ()
svcAssertMemberJoin buf usr new cnv = liftIO $ do
    evt <- timeout (5 # Second) $ readChan buf
    case evt of
        Just (TestBotMessage e) -> do
            let msg = Members new
            assertEqual "event type" MemberJoin (evtType e)
            assertEqual "conv" cnv (evtConv e)
            assertEqual "user" usr (evtFrom e)
            assertEqual "event data" (Just (EdMembers msg)) (evtData e)
        _ -> assertFailure "Event timeout (TestBotMessage: member-join)"

svcAssertMemberLeave :: MonadIO m => Chan TestBotEvent -> UserId -> [UserId] -> ConvId -> m ()
svcAssertMemberLeave buf usr gone cnv = liftIO $ do
    evt <- timeout (5 # Second) $ readChan buf
    case evt of
        Just (TestBotMessage e) -> do
            let msg = Members gone
            assertEqual "event type" MemberLeave (evtType e)
            assertEqual "conv" cnv (evtConv e)
            assertEqual "user" usr (evtFrom e)
            assertEqual "event data" (Just (EdMembers msg)) (evtData e)
        _ -> assertFailure "Event timeout (TestBotMessage: member-leave)"

svcAssertConvAccessUpdate :: MonadIO m => Chan TestBotEvent -> UserId -> ConversationAccessUpdate -> ConvId -> m ()
svcAssertConvAccessUpdate buf usr upd cnv = liftIO $ do
    evt <- timeout (5 # Second) $ readChan buf
    case evt of
        Just (TestBotMessage e) -> do
            assertEqual "event type" ConvAccessUpdate (evtType e)
            assertEqual "conv" cnv (evtConv e)
            assertEqual "user" usr (evtFrom e)
            assertEqual "event data" (Just (EdConvAccessUpdate upd)) (evtData e)
        _ -> assertFailure "Event timeout (TestBotMessage: conv-access-update)"

svcAssertConvDelete :: MonadIO m => Chan TestBotEvent -> UserId -> ConvId -> m ()
svcAssertConvDelete buf usr cnv = liftIO $ do
    evt <- timeout (5 # Second) $ readChan buf
    case evt of
        Just (TestBotMessage e) -> do
            assertEqual "event type" ConvDelete (evtType e)
            assertEqual "conv" cnv (evtConv e)
            assertEqual "user" usr (evtFrom e)
            assertEqual "event data" Nothing (evtData e)
        _ -> assertFailure "Event timeout (TestBotMessage: conv-delete)"

svcAssertBotCreated :: MonadIO m => Chan TestBotEvent -> BotId -> ConvId -> m TestBot
svcAssertBotCreated buf bid cid = liftIO $ do
    evt <- timeout (5 # Second) $ readChan buf
    case evt of
        Just (TestBotCreated b) -> do
            assertEqual "bot ID" bid (testBotId   b)
            assertEqual "conv"   cid (testBotConv b ^. Ext.botConvId)
            -- TODO: Verify the conversation name
            -- TODO: Verify the list of members
            return b
        _ -> throwM $ HUnitFailure Nothing "Event timeout (TestBotCreated)"

svcAssertMessage :: MonadIO m => Chan TestBotEvent -> UserId -> OtrMessage -> ConvId -> m ()
svcAssertMessage buf from msg cnv = liftIO $ do
    evt <- timeout (5 # Second) $ readChan buf
    case evt of
        Just (TestBotMessage e) -> do
            assertEqual "event type" OtrMessageAdd (evtType e)
            assertEqual "conv" cnv (evtConv e)
            assertEqual "user" from (evtFrom e)
            assertEqual "event data" (Just (EdOtrMessage msg)) (evtData e)
        _ -> assertFailure "Event timeout (TestBotMessage: otr-message-add)"

svcAssertEventuallyConvDelete :: MonadIO m => Chan TestBotEvent -> UserId -> ConvId -> m ()
svcAssertEventuallyConvDelete buf usr cnv = liftIO $ do
    evt <- timeout (5 # Second) $ readChan buf
    case evt of
        Just (TestBotMessage e) | evtType e == ConvDelete -> do
            assertEqual "event type" ConvDelete (evtType e)
            assertEqual "conv" cnv (evtConv e)
            assertEqual "user" usr (evtFrom e)
            assertEqual "event data" Nothing (evtData e)
        -- We ignore every other message type
        Just (TestBotMessage _) ->
            svcAssertEventuallyConvDelete buf usr cnv
        _ -> assertFailure "Event timeout (TestBotMessage: conv-delete)"

unpackEvents :: Notification -> List1 Event
unpackEvents = WS.unpackPayload

mkMessage :: ClientId -> [(UserId, ClientId, Text)] -> Value
mkMessage fromc rcps = object
    [ "sender"     .= fromc
    , "recipients" .= (HashMap.map toJSON . HashMap.fromListWith HashMap.union $ map mk rcps)
    , "data"       .= Just ("data" :: Text)
    ]
  where
    mk (u, c, m) = (text u, HashMap.singleton (text c) m)

    text :: (FromByteString a, ToByteString a) => a -> Text
    text = fromJust . fromByteString . toByteString'

-- | A list of 20 services, all having names that begin with the given prefix.
--
-- NB: in some of the tests above, we depend on the fact that there are
-- exactly 20 services here.
taggedServiceNames :: Text -> [(Name, [ServiceTag])]
taggedServiceNames prefix =
    [ (mkName "Alpha",     [SocialTag, QuizTag, BusinessTag])
    , (mkName "Beta",      [SocialTag, MusicTag, LifestyleTag])
    , (mkName "bjorn",     [SocialTag, QuizTag, TravelTag])
    , (mkName "Bjørn",     [SocialTag, MusicTag, LifestyleTag])
    , (mkName "CHRISTMAS", [SocialTag, QuizTag, WeatherTag])
    , (mkName "Delta",     [SocialTag, MusicTag, LifestyleTag])
    , (mkName "Epsilon",   [SocialTag, QuizTag, BusinessTag])
    , (mkName "Freer",     [SocialTag, MusicTag, LifestyleTag])
    , (mkName "Gamma",     [SocialTag, QuizTag, WeatherTag])
    , (mkName "Gramma",    [SocialTag, MusicTag, LifestyleTag])
    , (mkName "Hera",      [SocialTag, QuizTag, TravelTag])
    , (mkName "Io",        [SocialTag, MusicTag, LifestyleTag])
    , (mkName "Jojo",      [SocialTag, QuizTag, WeatherTag])
    , (mkName "Kuba",      [SocialTag, MusicTag, LifestyleTag])
    , (mkName "Lawn",      [SocialTag, QuizTag, TravelTag])
    , (mkName "Mango",     [SocialTag, MusicTag, LifestyleTag])
    , (mkName "North",     [SocialTag, QuizTag, WeatherTag])
    , (mkName "Yak",       [SocialTag, MusicTag, LifestyleTag])
    , (mkName "Zeta",      [SocialTag, QuizTag, TravelTag])
    , (mkName "Zulu",      [SocialTag, MusicTag, LifestyleTag])
    ]
  where
    mkName n = Name (prefix <> "|" <> n)

testAddRemoveBotUtil :: ProviderId
                     -> ServiceId
                     -> ConvId
                     -> User
                     -> User
                     -> Text
                     -> ServiceRef
                     -> Chan TestBotEvent
                     -> Brig
                     -> Galley
                     -> WS.Cannon
                     -> Http ()
testAddRemoveBotUtil pid sid cid u1 u2 h sref buf brig galley cannon = do
    let uid1 = userId u1
    let uid2 = userId u2
    -- Add the bot and check that everyone is notified via an event,
    -- including the bot itself.
    (rs, bot) <- WS.bracketR2 cannon uid1 uid2 $ \(ws1, ws2) -> do
        _rs <- addBot brig uid1 pid sid cid <!! const 201 === statusCode
        let Just rs = decodeBody _rs
        let bid = rsAddBotId rs
        bot <- svcAssertBotCreated buf bid cid
        liftIO $ assertEqual "bot client" (rsAddBotClient rs) (testBotClient bot)
        liftIO $ assertEqual "bot event" MemberJoin (evtType (rsAddBotEvent rs))
        -- Member join event for both users
        forM_ [ws1, ws2] $ \ws -> wsAssertMemberJoin ws cid uid1 [botUserId bid]
        -- Member join event for the bot
        svcAssertMemberJoin buf uid1 [botUserId bid] cid
        return (rs, bot)

    let bid  = rsAddBotId rs
    let buid = botUserId bid

    -- Check that the bot token grants access to the right user and conversation
    let Just tok = fromByteString (Text.encodeUtf8 (testBotToken bot))
    liftIO $ do
        assertEqual "principal"    bid (BotId (Id (tok^.ZAuth.body.ZAuth.bot)))
        assertEqual "conversation" cid (Id (tok^.ZAuth.body.ZAuth.conv))
        assertEqual "provider"     pid (Id (tok^.ZAuth.body.ZAuth.prov))

    let u1Handle = Ext.botUserViewHandle $ testBotOrigin bot

    -- Check that the preferred locale defaults to the locale of the
    -- user who requsted the bot.
    liftIO $ assertEqual "locale" (userLocale u1) (testBotLocale bot)
    liftIO $ assertEqual "handle" (Just (Handle h)) u1Handle

    -- Check that the bot has access to the conversation
    getBotConv galley bid cid !!! const 200 === statusCode

    -- Check that the bot user exists and can be identified as a bot
    _rs <- getUser brig uid1 buid <!! const 200 === statusCode
    let Just bp = decodeBody _rs
    liftIO $ do
        assertEqual "service" (Just sref) (profileService bp)
        assertEqual "name" defServiceName (profileName bp)
        assertEqual "colour" defaultAccentId (profileAccentId bp)
        assertEqual "assets" defServiceAssets (profileAssets bp)

    -- Check that the bot client exists and has prekeys
    let isBotPrekey = (`elem` testBotPrekeys bot) . prekeyData
    getPreKey brig buid (rsAddBotClient rs) !!! do
        const 200 === statusCode
        const (Just True) === fmap isBotPrekey . decodeBody

    -- Remove the bot and check that everyone is notified via an event,
    -- including the bot itself.
    WS.bracketR2 cannon uid1 uid2 $ \(ws1, ws2) -> do
        -- 200 response with event on success
        _rs <- removeBot brig uid2 cid bid <!! const 200 === statusCode
        let Just ev = rsRemoveBotEvent <$> decodeBody _rs
        liftIO $ assertEqual "bot event" MemberLeave (evtType ev)
        -- Events for both users
        forM_ [ws1, ws2] $ \ws -> wsAssertMemberLeave ws cid uid2 [buid]
        -- Event for the bot
        svcAssertMemberLeave buf uid2 [buid] cid
        -- Empty 204 response if the bot is not in the conversation
        removeBot brig uid2 cid bid !!! const 204 === statusCode

    -- Check that the bot no longer has access to the conversation
    getBotConv galley bid cid !!! const 404 === statusCode

testMessageBotUtil :: UserId
                   -> ClientId
                   -> ConvId
                   -> ProviderId
                   -> ServiceId
                   -> ServiceRef
                   -> Chan TestBotEvent
                   -> Brig
                   -> Galley
                   -> WS.Cannon
                   -> Http ()
testMessageBotUtil uid uc cid pid sid sref buf brig galley cannon = do
    -- Add bot to conversation
    _rs <- addBot brig uid pid sid cid <!! const 201 === statusCode
    let Just ars = decodeBody _rs
    let bid  = rsAddBotId ars
    let buid = botUserId bid
    let bc   = rsAddBotClient ars
    _ <- svcAssertBotCreated buf bid cid
    svcAssertMemberJoin buf uid [buid] cid

    -- The bot can now fetch the conversation
    _rs <- getBotConv galley bid cid <!! const 200 === statusCode
    let Just bcnv = decodeBody _rs
    liftIO $ do
        assertEqual "id" cid (bcnv^.Ext.botConvId)
        assertEqual "members" [OtherMember uid Nothing] (bcnv^.Ext.botConvMembers)

    -- The user can identify the bot in the member list
    mems <- fmap cnvMembers . decodeBody =<< getConversation galley uid cid
    let other = listToMaybe (cmOthers mems)
    liftIO $ do
        assertEqual "id" (Just buid) (omId <$> other)
        assertEqual "service" (Just sref) (omService =<< other)

    -- The bot greets the user
    WS.bracketR cannon uid $ \ws -> do
        postBotMessage galley bid bc cid [(uid, uc, "Hi User!")] !!!
            const 201 === statusCode
        wsAssertMessage ws cid buid bc uc "Hi User!"

    -- The user replies
    postMessage galley uid uc cid [(buid, bc, "Hi Bot")] !!!
        const 201 === statusCode
    let msg = OtrMessage uc bc "Hi Bot" (Just "data")
    svcAssertMessage buf uid msg cid

    -- Remove the entire service; the bot should be removed from the conversation
    WS.bracketR cannon uid $ \ws -> do
        deleteService brig pid sid defProviderPassword !!!
            const 202 === statusCode
        _ <- waitFor (5 # Second) not (isMember galley buid cid)
        getBotConv galley bid cid !!!
            const 404 === statusCode
        wsAssertMemberLeave ws cid buid [buid]

prepareBotUsersTeam :: HasCallStack
                    => Brig
                    -> Galley
                    -> ServiceRef
                    -> Http (User, User, Text, TeamId, ConvId, ProviderId, ServiceId)
prepareBotUsersTeam brig galley sref = do
    let pid = sref^.serviceRefProvider
    let sid = sref^.serviceRefId

    -- Prepare users
    (uid1, tid) <- Team.createUserWithTeam brig galley
    u1 <- selfUser <$> getSelfProfile brig uid1
    u2 <- Team.createTeamMember brig galley uid1 tid Team.fullPermissions
    let uid2 = userId u2
    h <- randomHandle
    putHandle brig uid1 h !!! const 200 === statusCode

    -- Whitelist the bot
    whitelistService brig uid1 tid pid sid

    -- Create conversation
    cid <- Team.createTeamConv galley tid uid1 [uid2] Nothing

    return (u1, u2, h, tid, cid, pid, sid)

addBotConv :: HasCallStack
           => Brig
           -> WS.Cannon
           -> UserId
           -> UserId
           -> ConvId
           -> ProviderId
           -> ServiceId
           -> Chan TestBotEvent
           -> Http BotId
addBotConv brig cannon uid1 uid2 cid pid sid buf =
    -- Add the bot and check that everyone is notified via an event,
    -- including the bot itself.
    WS.bracketR2 cannon uid1 uid2 $ \(ws1, ws2) -> do
        _rs <- addBot brig uid1 pid sid cid <!! const 201 === statusCode
        let Just rs = decodeBody _rs
        let bid = rsAddBotId rs
        bot <- svcAssertBotCreated buf bid cid
        liftIO $ assertEqual "bot client" (rsAddBotClient rs) (testBotClient bot)
        liftIO $ assertEqual "bot event" MemberJoin (evtType (rsAddBotEvent rs))
        -- Member join event for both users
        forM_ [ws1, ws2] $ \ws -> wsAssertMemberJoin ws cid uid1 [botUserId bid]
        -- Member join event for the bot
        svcAssertMemberJoin buf uid1 [botUserId bid] cid
        return (rsAddBotId rs)

----------------------------------------------------------------------------
-- Service search utilities (abstracted out because we have more than one
-- service search endpoint)

-- | Given some endpoint that can search for services by name prefix, check
-- that it doesn't break when service name changes.
searchAndAssertNameChange
    :: HasCallStack
    => Brig
    -> ProviderId    -- ^ Service provider
    -> ServiceId     -- ^ Service which will have its name changed
    -> UserId        -- ^ User who will perform the change
    -> Text          -- ^ Unique service name prefix
    -> (Name -> Http ServiceProfilePage) -- ^ Endpoint
    -> Http ()
searchAndAssertNameChange brig pid sid uid uniq search = do
    -- First let's figure out how the service is called now
    origName <- fmap serviceProfileName . decodeBody =<<
        (getServiceProfile brig uid pid sid <!! const 200 === statusCode)
    -- Check that we can find the service
    searchFor "before name change" origName [(sid, origName)]
    -- Change service name; now we should find no such service with the
    -- original name, only with the new name
    let _upd = emptyUpdateService { updateServiceName = Just newName }
    updateService brig pid sid _upd !!! const 200 === statusCode
    searchFor "after name change" origName []
    searchFor "after name change" newName [(sid, newName)]
    -- Let's rollback; now searching for the new name should return nothing
    let _upd = emptyUpdateService { updateServiceName = Just origName }
    updateService brig pid sid _upd !!! const 200 === statusCode
    searchFor "after rollback" newName []
    searchFor "after rollback" origName [(sid, origName)]
  where
    newName = Name (uniq <> "|NewName")
    searchFor testName qry expected =
        search qry >>=
        assertServiceDetails (testName <> ": searching for " <> show qry) expected
    emptyUpdateService = UpdateService
        { updateServiceName    = Nothing
        , updateServiceSummary = Nothing
        , updateServiceDescr   = Nothing
        , updateServiceAssets  = Nothing
        , updateServiceTags    = Nothing
        }

-- | Check that lists match and there are no results on the second page.
assertServiceDetails
    :: (HasCallStack, MonadIO m)
    => String -> [(ServiceId, Name)] -> ServiceProfilePage -> m ()
assertServiceDetails testName expected page = liftIO $ do
    let ids   = map serviceProfileId   (serviceProfilePageResults page)
    let names = map serviceProfileName (serviceProfilePageResults page)
    assertEqual (testName <> ": names") (map (fromName . snd) expected) (map fromName names)
    assertEqual (testName <> ": ids") (map fst expected) ids
    -- This is commented out because otherwise tests wouldn't pass
    -- (even though they should!). See Note [buggy pagination] for more
    -- details.
    --
    -- assertEqual (testName <> ": no hidden results") False (serviceProfilePageHasMore page)

-- | Call the endpoint that searches through all services.
searchServices
    :: HasCallStack
    => Brig -> Int -> UserId -> Maybe Name -> Maybe MatchAny -> Http ServiceProfilePage
searchServices brig size uid mbStart mbTags = case (mbStart, mbTags) of
    (Nothing, Nothing) ->
        error "searchServices: query not supported"
    (Just start, Nothing) ->
        decodeBody =<<
            (listServiceProfilesByPrefix brig uid start size
             <!! const 200 === statusCode)
    (_, Just tags) ->
        decodeBody =<<
            (listServiceProfilesByTag brig uid tags mbStart size
             <!! const 200 === statusCode)

-- | Call the endpoint that searches through whitelisted services.
searchServiceWhitelist
    :: HasCallStack
    => Brig -> Int -> UserId -> TeamId -> Maybe Text -> Http ServiceProfilePage
searchServiceWhitelist brig size uid tid mbStart =
    decodeBody =<<
        (listTeamServiceProfilesByPrefix brig uid tid mbStart True size
         <!! const 200 === statusCode)

-- | Call the endpoint that searches through whitelisted services, and don't
-- filter out disabled services.
searchServiceWhitelistAll
    :: HasCallStack
    => Brig -> Int -> UserId -> TeamId -> Maybe Text -> Http ServiceProfilePage
searchServiceWhitelistAll brig size uid tid mbStart =
    decodeBody =<<
        (listTeamServiceProfilesByPrefix brig uid tid mbStart False size
         <!! const 200 === statusCode)<|MERGE_RESOLUTION|>--- conflicted
+++ resolved
@@ -101,7 +101,7 @@
             , test p "update"                 $ testUpdateService conf db b
             , test p "update-conn"            $ testUpdateServiceConn conf db b
             , test p "search (tag/prefix)"    $ testListServices conf db b
-            , test p "delete"                 $ testDeleteService conf crt db b g c
+            , test p "delete"                 $ testDeleteService conf db b g c
             ]
         , testGroup "service whitelist"
             [ test p "search permissions"
@@ -109,14 +109,14 @@
             , test p "update permissions"
                               $ testWhitelistUpdatePermissions conf db b g
             , test p "basic functionality"
-                              $ testWhitelistBasic conf crt db b g
+                              $ testWhitelistBasic conf db b g
             , test p "search" $ testSearchWhitelist conf db b g
             , test p "search honors enabling and whitelisting"
                               $ testSearchWhitelistHonorUpdates conf db b g
             , test p "de-whitelisted bots are removed"
-                              $ testWhitelistKickout conf crt db b g c
+                              $ testWhitelistKickout conf db b g c
             , test p "de-whitelisting works with deleted conversations"
-                              $ testDeWhitelistDeletedConv conf crt db b g c
+                              $ testDeWhitelistDeletedConv conf db b g c
             ]
         , testGroup "bot"
             [ test p "add-remove" $ testAddRemoveBot conf db b g c
@@ -124,18 +124,11 @@
             , test p "bad fingerprint" $ testBadFingerprint conf db b g c
             ]
         , testGroup "bot-teams"
-<<<<<<< HEAD
             [ test p "add-remove"  $ testAddRemoveBotTeam conf db b g c
+            , test p "team-only"   $ testBotTeamOnlyConv conf db b g c
             , test p "message"     $ testMessageBotTeam conf db b g c
             , test p "delete conv" $ testDeleteConvBotTeam conf db b g c
             , test p "delete team" $ testDeleteTeamBotTeam conf db b g c
-=======
-            [ test p "add-remove"  $ testAddRemoveBotTeam conf crt db b g c
-            , test p "team-only"   $ testBotTeamOnlyConv conf crt db b g c
-            , test p "message"     $ testMessageBotTeam conf crt db b g c
-            , test p "delete conv" $ testDeleteConvBotTeam conf crt db b g c
-            , test p "delete team" $ testDeleteTeamBotTeam conf crt db b g c
->>>>>>> 85368fb0
             ]
         ]
 
@@ -479,21 +472,11 @@
                            }
     select (Name prefix) = filter (isPrefixOf (toLower prefix) . toLower . fromName . snd)
 
-testDeleteService :: Maybe Config -> FilePath -> DB.ClientState -> Brig -> Galley -> Cannon -> Http ()
-testDeleteService config crt db brig galley cannon = withTestService config crt db brig defServiceApp $ \sref buf -> do
+testDeleteService :: Config -> DB.ClientState -> Brig -> Galley -> Cannon -> Http ()
+testDeleteService config db brig galley cannon = withTestService config db brig defServiceApp $ \sref buf -> do
     let pid = sref^.serviceRefProvider
     let sid = sref^.serviceRefId
 
-<<<<<<< HEAD
-testDeleteService :: Config -> DB.ClientState -> Brig -> Http ()
-testDeleteService config db brig = do
-    prv <- randomProvider db brig
-    let pid = providerId prv
-    svc <- addGetService brig pid =<< defNewService config
-    let sid = serviceId svc
-    deleteService brig pid sid defProviderPassword !!!
-        const 200 === statusCode
-=======
     -- Create a conversation
     u1 <- createUser "Ernie" "success@simulator.amazonses.com" brig
     u2 <- createUser "Bert"  "success@simulator.amazonses.com" brig
@@ -523,7 +506,6 @@
         wsAssertMemberLeave ws cid buid2 [buid2]
 
     -- The service should not be available
->>>>>>> 85368fb0
     getService brig pid sid !!!
         const 404 === statusCode
     getServiceProfile brig uid1 pid sid !!!
@@ -585,7 +567,7 @@
         usr <- createUser "User" "success@simulator.amazonses.com" brig
         let uid = userId usr
         let new = defNewClient PermanentClient [somePrekeys !! 0] (someLastPrekeys !! 0)
-        _rs <- addClient brig usr new <!! const 201 === statusCode
+        _rs <- addClient brig uid new <!! const 201 === statusCode
         -- Create conversation
         _rs <- createConv galley uid [] <!! const 201 === statusCode
         let Just cid = cnvId <$> decodeBody _rs
@@ -604,12 +586,8 @@
         const (Just "invalid-conversation") === fmap Error.label . decodeBody
     testAddRemoveBotUtil pid sid cid u1 u2 h sref buf brig galley cannon
 
-<<<<<<< HEAD
-testMessageBotTeam :: Config -> DB.ClientState -> Brig -> Galley -> Cannon -> Http ()
-testMessageBotTeam config db brig galley cannon = withTestService config db brig defServiceApp $ \sref buf -> do
-=======
-testBotTeamOnlyConv :: Maybe Config -> FilePath -> DB.ClientState -> Brig -> Galley -> Cannon -> Http ()
-testBotTeamOnlyConv config crt db brig galley cannon = withTestService config crt db brig defServiceApp $ \sref buf -> do
+testBotTeamOnlyConv :: Config -> DB.ClientState -> Brig -> Galley -> Cannon -> Http ()
+testBotTeamOnlyConv config db brig galley cannon = withTestService config db brig defServiceApp $ \sref buf -> do
     (u1, u2, _h, _tid, cid, pid, sid) <- prepareBotUsersTeam brig galley sref
     let (uid1, uid2) = (userId u1, userId u2)
     -- Make the conversation team-only and check that the bot can't be added
@@ -637,9 +615,8 @@
         updateConversationAccess galley uid cid [InviteAccess] role !!!
            const 200 === statusCode
 
-testMessageBotTeam :: Maybe Config -> FilePath -> DB.ClientState -> Brig -> Galley -> Cannon -> Http ()
-testMessageBotTeam config crt db brig galley cannon = withTestService config crt db brig defServiceApp $ \sref buf -> do
->>>>>>> 85368fb0
+testMessageBotTeam :: Config -> DB.ClientState -> Brig -> Galley -> Cannon -> Http ()
+testMessageBotTeam config db brig galley cannon = withTestService config db brig defServiceApp $ \sref buf -> do
     let pid = sref^.serviceRefProvider
     let sid = sref^.serviceRefId
 
@@ -706,7 +683,7 @@
 -------------------------------------------------------------------------------
 -- Service Whitelist
 
-testWhitelistSearchPermissions :: Maybe Config -> DB.ClientState -> Brig -> Galley -> Http ()
+testWhitelistSearchPermissions :: Config -> DB.ClientState -> Brig -> Galley -> Http ()
 testWhitelistSearchPermissions _config _db brig galley = do
     -- Create a team
     (owner, tid) <- Team.createUserWithTeam brig galley
@@ -720,7 +697,7 @@
     listTeamServiceProfilesByPrefix brig member tid Nothing True 20 !!!
         const 200 === statusCode
 
-testWhitelistUpdatePermissions :: Maybe Config -> DB.ClientState -> Brig -> Galley -> Http ()
+testWhitelistUpdatePermissions :: Config -> DB.ClientState -> Brig -> Galley -> Http ()
 testWhitelistUpdatePermissions config db brig galley = do
     -- Create a team
     (owner, tid) <- Team.createUserWithTeam brig galley
@@ -746,7 +723,7 @@
     whitelistService brig admin tid pid sid
     dewhitelistService brig admin tid pid sid
 
-testSearchWhitelist :: Maybe Config -> DB.ClientState -> Brig -> Galley -> Http ()
+testSearchWhitelist :: Config -> DB.ClientState -> Brig -> Galley -> Http ()
 testSearchWhitelist config db brig galley = do
     -- Create a team, a team owner, and a team member with no permissions
     (owner, tid) <- Team.createUserWithTeam brig galley
@@ -828,7 +805,7 @@
                            }
     select prefix = filter (isPrefixOf (toLower prefix) . toLower . fromName . snd)
 
-testSearchWhitelistHonorUpdates :: Maybe Config -> DB.ClientState -> Brig -> Galley -> Http ()
+testSearchWhitelistHonorUpdates :: Config -> DB.ClientState -> Brig -> Galley -> Http ()
 testSearchWhitelistHonorUpdates config db brig galley = do
     -- Create a team with an owner
     (uid, tid) <- Team.createUserWithTeam brig galley
@@ -859,9 +836,9 @@
     dewhitelistService brig uid tid pid sid
     expectWhitelist [] []
 
-testWhitelistBasic :: Maybe Config -> FilePath -> DB.ClientState -> Brig -> Galley -> Http ()
-testWhitelistBasic config crt db brig galley =
-  withTestService config crt db brig defServiceApp $ \sref buf -> do
+testWhitelistBasic :: Config -> DB.ClientState -> Brig -> Galley -> Http ()
+testWhitelistBasic config db brig galley =
+  withTestService config db brig defServiceApp $ \sref buf -> do
     let pid = sref^.serviceRefProvider
     let sid = sref^.serviceRefId
     -- Create a team
@@ -887,13 +864,13 @@
     disableService brig pid sid
     whitelistService brig owner tid pid sid
 
-testWhitelistKickout :: Maybe Config -> FilePath -> DB.ClientState -> Brig -> Galley -> Cannon -> Http ()
-testWhitelistKickout config crt db brig galley cannon = do
+testWhitelistKickout :: Config -> DB.ClientState -> Brig -> Galley -> Cannon -> Http ()
+testWhitelistKickout config db brig galley cannon = do
     -- Create a team and a conversation
     (owner, tid) <- Team.createUserWithTeam brig galley
     cid <- Team.createTeamConv galley tid owner [] Nothing
     -- Create a service
-    withTestService config crt db brig defServiceApp $ \sref buf -> do
+    withTestService config db brig defServiceApp $ \sref buf -> do
     -- Add it to the conversation
     let pid = sref^.serviceRefProvider
         sid = sref^.serviceRefId
@@ -918,10 +895,10 @@
         Just (TestBotCreated _) -> assertFailure "bot got a TestBotCreated event"
         Just (TestBotMessage e) -> assertFailure ("bot got an event: " <> show (evtType e))
 
-testDeWhitelistDeletedConv :: Maybe Config -> FilePath -> DB.ClientState -> Brig -> Galley -> Cannon -> Http ()
-testDeWhitelistDeletedConv config crt db brig galley cannon = do
+testDeWhitelistDeletedConv :: Config -> DB.ClientState -> Brig -> Galley -> Cannon -> Http ()
+testDeWhitelistDeletedConv config db brig galley cannon = do
     -- Create a service
-    withTestService config crt db brig defServiceApp $ \sref buf -> do
+    withTestService config db brig defServiceApp $ \sref buf -> do
     -- Create a team and a conversation
     (u1, u2, _h, tid, cid, pid, sid) <- prepareBotUsersTeam brig galley sref
     let uid1 = userId u1
@@ -1408,9 +1385,6 @@
     updateServiceConn brig pid sid upd !!!
         const 200 === statusCode
 
-<<<<<<< HEAD
-defNewService :: MonadIO m => Config -> m NewService
-=======
 disableService :: HasCallStack => Brig -> ProviderId -> ServiceId -> Http ()
 disableService brig pid sid = do
     let upd = (mkUpdateServiceConn defProviderPassword)
@@ -1445,8 +1419,7 @@
         -- TODO: allow both 200 and 204 here and use it in 'testWhitelistEvents'
         const 200 === statusCode
 
-defNewService :: MonadIO m => Maybe Config -> m NewService
->>>>>>> 85368fb0
+defNewService :: MonadIO m => Config -> m NewService
 defNewService config = liftIO $ do
     key <- readServiceKey (publicKey config)
     return NewService

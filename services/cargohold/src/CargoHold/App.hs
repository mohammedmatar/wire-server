--- conflicted
+++ resolved
@@ -13,7 +13,6 @@
       Env
     , newEnv
     , closeEnv
-    , cloudFront
     , aws
     , metrics
     , appLogger
@@ -33,7 +32,6 @@
 
 import Bilge (MonadHttp, Manager, RequestId (..))
 import Bilge.RPC (HasRequestId (..))
-import CargoHold.CloudFront
 import CargoHold.Options as Opt
 import Control.Applicative
 import Control.Error (ExceptT, exceptT)
@@ -53,14 +51,7 @@
 import System.X509 (getSystemCertificateStore)
 import System.Logger.Class hiding (settings)
 import Prelude hiding (log)
-import Util.Options
 
-<<<<<<< HEAD
-=======
-import qualified Aws
-import qualified Aws.Core                     as Aws
-import qualified Aws.S3                       as Aws
->>>>>>> 3966ea2a
 import qualified Bilge
 import qualified CargoHold.AWS                as AWS
 import qualified Data.Metrics.Middleware      as Metrics
@@ -73,32 +64,12 @@
 -- Environment
 
 data Env = Env
-<<<<<<< HEAD
-    { _aws         :: AWS.Env
-    , _cloudFront  :: CloudFront
-    , _metrics     :: Metrics
-    , _appLogger   :: Logger
-    , _httpManager :: Manager
-    , _requestId   :: RequestId
-    , _settings    :: Opt.Settings
-=======
-    { _aws            :: AwsEnv
+    { _aws            :: AWS.Env
     , _metrics        :: Metrics
     , _appLogger      :: Logger
     , _httpManager    :: Manager
     , _requestId      :: RequestId
     , _settings       :: Opt.Settings
-    }
-
-data AwsEnv = AwsEnv
-    { awsEnv     :: Aws.Env
-    , s3UriOnly  :: Aws.S3Configuration Aws.UriOnlyQuery
-    -- ^ Needed for presigned, S3 requests (Only works with GET)
-    , s3Config   :: Aws.S3Configuration Aws.NormalQuery
-    -- ^ For all other requests
-    , s3Bucket   :: Text
-    , cloudFront :: Maybe CloudFront
->>>>>>> 3966ea2a
     }
 
 makeLenses ''Env
@@ -110,46 +81,15 @@
                     . Log.setFormat Nothing
                     $ Log.defSettings
     mgr  <- initHttpManager
-<<<<<<< HEAD
-    let awsOpts = o^.optAws
-    sig  <- initCloudFront (awsOpts^.awsCfPrivateKey) (awsOpts^.awsCfKeyPairId) (awsOpts^.awsCfDomain)
-    ama  <- initAws o lgr mgr
-    return $ Env ama sig met lgr mgr mempty (o^.optSettings)
+    ama  <- initAws (o^.optAws) lgr mgr
+    return $ Env ama met lgr mgr mempty (o^.optSettings)
 
-initAws :: Opts -> Logger -> Manager -> IO AWS.Env
-initAws o l m = AWS.mkEnv l (o^.optAws.awsS3Endpoint) (o^.optAws.awsS3Bucket) m
-=======
-    awe  <- initAws o lgr mgr
-    return $ Env awe met lgr mgr mempty (o^.optSettings)
-
-initAws :: Opts -> Logger -> Manager -> IO AwsEnv
-initAws o l m = do
-    -- TODO: The AWS package can also load them from the env, check the latest API
-    -- https://hackage.haskell.org/package/aws-0.17.1/docs/src/Aws-Core.html#loadCredentialsFromFile
-    -- which would avoid the need to specify them in a config file when running tests
-    let awsOpts = o^.optAws
-    amz  <- Aws.newEnv l m $ liftM2 (,) (awsOpts^.awsKeyId) (awsOpts^.awsSecretKey)
-    sig  <- newCloudFrontEnv (o^.optAws.awsCloudFront) (o^.optSettings.setDownloadLinkTTL)
-    let s3cfg = endpointToConfig (awsOpts^.awsS3Endpoint)
-    return $! AwsEnv amz s3cfg s3cfg (awsOpts^.awsS3Bucket) sig
-  where
-    newCloudFrontEnv Nothing   _   = return Nothing
-    newCloudFrontEnv (Just cf) ttl = return . Just =<< initCloudFront (cf^.cfPrivateKey)
-                                                                      (cf^.cfKeyPairId)
-                                                                      ttl
-                                                                      (cf^.cfDomain)
-
-endpointToConfig :: AWSEndpoint -> Aws.S3Configuration qt
-endpointToConfig (AWSEndpoint host secure port) =
-    ( Aws.s3 (toProtocol secure) host False)
-    { Aws.s3Port = port
-    , Aws.s3RequestStyle = Aws.PathStyle
-    }
-  where
-    toProtocol :: Bool -> Aws.Protocol
-    toProtocol True  = Aws.HTTPS
-    toProtocol False = Aws.HTTP
->>>>>>> 3966ea2a
+initAws :: AWSOpts -> Logger -> Manager -> IO AWS.Env
+initAws o l m = AWS.mkEnv l
+                          (o^.awsS3Endpoint)
+                          (o^.awsS3Bucket)
+                          (o^.awsCloudFront)
+                          m
 
 initHttpManager :: IO Manager
 initHttpManager = do
